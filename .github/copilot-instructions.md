# Jasper Knowledge Management Server

ALWAYS follow these instructions and only fall back to additional search and context gathering if the information in these instructions is incomplete or found to be in error.

## Working Effectively

Bootstrap, build, and test the repository:

- Install Java 21: `sudo apt update && sudo apt install -y openjdk-21-jdk openjdk-21-jre`
- Set Java environment: `export JAVA_HOME=/usr/lib/jvm/java-21-openjdk-amd64`
- Update Java alternatives: `sudo update-alternatives --config java` (select option 0 for Java 21)
- Update javac alternatives: `sudo update-alternatives --config javac` (select option 0 for Java 21)
- Install Bun for JavaScript tests: `curl -fsSL https://bun.sh/install | bash && export PATH="$HOME/.bun/bin:$PATH"`
- Clean build: `export JAVA_HOME=/usr/lib/jvm/java-21-openjdk-amd64 && ./mvnw clean compile` -- takes 11 seconds. NEVER CANCEL. Set timeout to 30+ seconds.
- Full build with tests: `export JAVA_HOME=/usr/lib/jvm/java-21-openjdk-amd64 && ./mvnw clean package` -- takes 85 seconds. NEVER CANCEL. Set timeout to 180+ seconds.
- Skip tests build: `export JAVA_HOME=/usr/lib/jvm/java-21-openjdk-amd64 && ./mvnw clean package -DskipTests` -- takes 15 seconds. NEVER CANCEL. Set timeout to 30+ seconds.

## Running the Application

ALWAYS run the bootstrapping steps first.

**Docker Compose (Recommended for Development):**
- Full stack: `docker compose up` -- starts web app, database, and Redis
- Supporting services only: `docker compose up db redis -d` -- background database and cache for local development

**Local Development:**
- Start supporting services: `docker compose up db redis -d`
- Run application: `export JAVA_HOME=/usr/lib/jvm/java-21-openjdk-amd64 && SPRING_PROFILES_ACTIVE=dev SPRING_DATASOURCE_URL=jdbc:postgresql://localhost:5432/jasper SPRING_DATASOURCE_USERNAME=jasper SPRING_DATASOURCE_PASSWORD=jasper ./mvnw spring-boot:run`
- Application starts on port 8081 (takes ~22 seconds to start)
- Health check: `curl http://localhost:8081/management/health`

**Production Build:**
- Build Docker image: `docker build -t jasper .` -- takes 45+ minutes. NEVER CANCEL. Set timeout to 90+ minutes.
- Test Docker build: `docker build --target test -t jasper-tests .` -- takes 45+ minutes. NEVER CANCEL. Set timeout to 90+ minutes.

## Testing

**Unit and Integration Tests:**
- Run all tests: `./mvnw test` -- takes 85 seconds. NEVER CANCEL. Set timeout to 180+ seconds.
- Note: Some tests require Bun and Python dependencies to pass completely
- Test failures related to missing `/home/runner/.bun/bin/bun` are expected without Bun installation

**Load Testing with Gatling:**
- Navigate to gatling directory: `cd gatling`
<<<<<<< HEAD
- Docker load tests: `docker compose --profile lt -f gatling/docker-compose.yaml up --build --exit-code-from gatling`
=======
- Docker load tests: `docker compose --profile lt -f gatling/docker-compose.yaml up --build --exit-code-from gatling` -- takes 15 minutes. NEVER CANCEL. Set timeout to 180+ seconds.
- Override the docker CMD to run a single test suite
>>>>>>> 182d1b24

**GitHub Actions Integration:**
- Build workflow: `.github/workflows/test.yml` runs full Docker build and test suite
- Load test workflow: `.github/workflows/gatling.yml` runs Gatling performance tests
- Both workflows run on push to master and pull requests

## Validation

ALWAYS manually validate any new code by running through complete end-to-end scenarios after making changes.

**Required Validation Steps:**
1. Start supporting services: `docker compose up -d`
2. Test health endpoint: `curl http://localhost:8081/management/health` (should return `{"status":"UP"}`)
3. Test API endpoint: `curl http://localhost:8081/api/v1/ref/page` (should return JSON with empty content array)
4. Run tests with dependencies: Install Bun and Python, then `export JAVA_HOME=/usr/lib/jvm/java-21-openjdk-amd64 && ./mvnw test`
5. Clean up: `docker compose down`

**Key Application Features to Test:**
- RESTful API for knowledge management (Refs, Extensions, Users, Plugins, Templates)
- Tag-based access control system
- Real-time updates via WebSocket
- Plugin system for extensibility
- Backup/restore functionality
- Multi-tenant operation support

**CI Validation:**
- Always ensure GitHub Actions pass before merging
- Check test reports in GitHub Actions artifacts
- Verify both unit tests and Gatling load tests complete successfully

## Common Tasks

**Development Workflow:**
1. Make code changes
2. Run quick build: `export JAVA_HOME=/usr/lib/jvm/java-21-openjdk-amd64 && ./mvnw clean compile`
3. Run specific test class: `export JAVA_HOME=/usr/lib/jvm/java-21-openjdk-amd64 && ./mvnw test -Dtest=YourTestClass`
4. Run application for manual testing
5. Run full test suite before committing: `export JAVA_HOME=/usr/lib/jvm/java-21-openjdk-amd64 && ./mvnw clean package`

**Troubleshooting:**
- If build fails with "release version 21 not supported": Install and configure Java 21
- If JavaScript tests fail: Install Bun with `curl -fsSL https://bun.sh/install | bash`
- If Python tests fail: Ensure Python 3 is installed (`sudo apt install python3 python3-pip`)
- If database connection fails: Ensure PostgreSQL container is running (`docker compose up db -d`)
- If Maven hangs: Check network connectivity for dependency downloads

**Performance Notes:**
- **NEVER CANCEL** builds or tests - they may take 45+ minutes for Docker builds
- Compilation alone: ~11 seconds
- Full test suite: ~85 seconds  
- Docker build (all stages): 45+ minutes
- Gatling load tests: ~27 seconds
- Application startup: ~22 seconds

## Repository Structure

```
jasper/
├── .github/workflows/     # GitHub Actions CI/CD pipelines
├── .m2/settings.xml      # Maven settings (minimal)
├── docker/               # Docker configuration files
├── gatling/              # Load testing module (separate Maven project)
│   ├── docker-compose.yaml  # Load test environment
│   └── src/test/java/simulations/  # Gatling test scenarios
├── src/main/java/jasper/ # Main application source
│   ├── component/        # Business logic components
│   ├── config/           # Spring configuration
│   ├── domain/           # JPA entities
│   ├── repository/       # Data access layer
│   ├── security/         # Authentication and authorization
│   ├── service/          # Service layer
│   └── web/              # REST controllers
├── src/main/resources/   # Configuration and static resources
├── src/test/java/        # Unit and integration tests
├── docker-compose.yaml   # Development environment
├── Dockerfile           # Multi-stage production build
└── pom.xml              # Maven configuration
```

**Key Files:**
- `src/main/java/jasper/JasperApplication.java` - Main Spring Boot application
- `src/main/java/jasper/domain/` - Core entities (Ref, Ext, User, Plugin, Template)
- `src/main/java/jasper/security/Auth.java` - Tag-based access control implementation
- `src/main/java/jasper/web/rest/` - REST API controllers
- `application.yml` - Main application configuration
- `docker-compose.yaml` - Local development stack
- `.github/workflows/test.yml` - Main CI pipeline

**Important Dependencies:**
- Spring Boot 3.5.5 (Web, JPA, Security, WebSocket)
- Java 21 (required)
- PostgreSQL (primary database)
- Redis (caching and messaging)
- Liquibase (database migrations)
- Bun (JavaScript runtime for server-side scripting)
- Gatling 3.14.4 (load testing)
- TestContainers (integration testing)

Always reference this documentation when working with the Jasper codebase to ensure consistency and avoid common pitfalls.<|MERGE_RESOLUTION|>--- conflicted
+++ resolved
@@ -42,12 +42,8 @@
 
 **Load Testing with Gatling:**
 - Navigate to gatling directory: `cd gatling`
-<<<<<<< HEAD
-- Docker load tests: `docker compose --profile lt -f gatling/docker-compose.yaml up --build --exit-code-from gatling`
-=======
 - Docker load tests: `docker compose --profile lt -f gatling/docker-compose.yaml up --build --exit-code-from gatling` -- takes 15 minutes. NEVER CANCEL. Set timeout to 180+ seconds.
 - Override the docker CMD to run a single test suite
->>>>>>> 182d1b24
 
 **GitHub Actions Integration:**
 - Build workflow: `.github/workflows/test.yml` runs full Docker build and test suite
