--- conflicted
+++ resolved
@@ -13,11 +13,7 @@
   directory: /
   schedule:
     interval: weekly
-<<<<<<< HEAD
-- package-ecosystem: "github-actions"
-=======
 - package-ecosystem: github-actions
->>>>>>> 40938660
   directory: /
   schedule:
     interval: weekly