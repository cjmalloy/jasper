package jasper.service;

import jasper.MultiTenantIntegrationTest;
import jasper.config.Props;
import jasper.domain.Plugin;
import jasper.domain.Ref;
import jasper.domain.User;
import jasper.errors.AlreadyExistsException;
import jasper.errors.ModifiedException;
import jasper.repository.PluginRepository;
import jasper.repository.RefRepository;
import jasper.repository.UserRepository;
import jasper.repository.filter.RefFilter;
import org.junit.jupiter.api.BeforeEach;
import org.junit.jupiter.api.Test;
import org.springframework.beans.factory.annotation.Autowired;
import org.springframework.data.domain.PageRequest;
import org.springframework.security.access.AccessDeniedException;
import org.springframework.security.test.context.support.WithMockUser;
import org.springframework.transaction.annotation.Transactional;

import java.util.ArrayList;
import java.util.List;
import java.util.UUID;

import static org.assertj.core.api.Assertions.assertThat;
import static org.assertj.core.api.Assertions.assertThatThrownBy;

@WithMockUser("+user/tester")
@MultiTenantIntegrationTest
@Transactional
public class RefServiceMTIT {

	@Autowired
	Props props;

	@Autowired
	RefService refService;

	@Autowired
	RefRepository refRepository;

	@Autowired
	PluginRepository pluginRepository;

	@Autowired
	UserRepository userRepository;

	static final String URL = "https://www.example.com/";

	Ref getRef() {
		return getRef("@other");
	}

	Ref getRef(String origin) {
		var ref = new Ref();
		ref.setUrl(URL);
		ref.setOrigin(origin);
		return ref;
	}

	User getUser() {
		return getUser("@other");
	}

	User getUser(String origin) {
		var user = new User();
		user.setOrigin(origin);
		return user;
	}

	Plugin getPlugin() {
		var plugin = new Plugin();
		plugin.setOrigin("@other");
		return plugin;
	}

	@BeforeEach
	void clearDefaultPermissions() {
		props.setDefaultReadAccess(null);
		props.setDefaultWriteAccess(null);
		props.setDefaultTagReadAccess(null);
		props.setDefaultTagWriteAccess(null);
	}

	@Test
	void testCreateUntaggedRef() {
		var ref = getRef();

		refService.create(ref, false);

		assertThat(refRepository.existsByUrlAndOrigin(URL, "@other"))
			.isTrue();
	}

	@Test
	void testCreateUntaggedRemoteRefFailed() {
		var ref = getRef();
		ref.setUrl(URL);
		ref.setOrigin("@remote");

		assertThatThrownBy(() -> refService.create(ref, false))
			.isInstanceOf(AccessDeniedException.class);
	}

	@Test
	void testCreateDuplicateRefFails() {
		var existing = getRef();
		existing.setUrl(URL);
		existing.setTags(new ArrayList<>(List.of("+user/tester")));
		refRepository.save(existing);
		var ref = getRef();
		ref.setUrl(URL);

		assertThatThrownBy(() -> refService.create(ref, false))
			.isInstanceOf(AlreadyExistsException.class);

		assertThat(refRepository.existsByUrlAndOrigin(URL, "@other"))
			.isTrue();
	}

	@Test
	void testCreateDuplicateAltRefPasses() {
		var existing = getRef();
		existing.setUrl("https://www.different.com/");
		existing.setTags(new ArrayList<>(List.of("+user/tester")));
		existing.setAlternateUrls(List.of(URL));
		refRepository.save(existing);
		var ref = getRef();
		ref.setUrl(URL);

		refService.create(ref, false);

		assertThat(refRepository.existsByUrlAndOrigin("https://www.different.com/", "@other"))
			.isTrue();
		assertThat(refRepository.existsByUrlAndOrigin(URL, "@other"))
			.isTrue();
	}

	@Test
	void testCreateRefWithPublicTag() {
		var ref = getRef();
		ref.setUrl(URL);
		ref.setTags(new ArrayList<>(List.of("public")));

		refService.create(ref, false);

		assertThat(refRepository.existsByUrlAndOrigin(URL, "@other"))
			.isTrue();
	}

	@Test
	void testCreateRefWithPublicTagRemoteFails() {
		var ref = getRef();
		ref.setUrl(URL);
		ref.setOrigin("@remote");
		ref.setTags(new ArrayList<>(List.of("public")));

		assertThatThrownBy(() -> refService.create(ref, false))
			.isInstanceOf(AccessDeniedException.class);
	}

	@Test
	void testCreateRefWithReadableTags() {
		var ref = getRef();
		ref.setUrl(URL);
		ref.setTags(new ArrayList<>(List.of("public", "custom", "tags")));

		refService.create(ref, false);

		assertThat(refRepository.existsByUrlAndOrigin(URL, "@other"))
			.isTrue();
	}

	@Test
	void testCreateRefWithUnreadableTagsFails() {
		var ref = getRef();
		ref.setUrl(URL);
		ref.setTags(new ArrayList<>(List.of("_secret")));

		assertThatThrownBy(() -> refService.create(ref, false))
			.isInstanceOf(AccessDeniedException.class);

		assertThat(refRepository.existsByUrlAndOrigin(URL, "@other"))
			.isFalse();
	}

	@Test
	void testCreateRefWithPrivateTags() {
		var user = getUser();
		user.setTag("+user/tester");
		user.setReadAccess(List.of("_secret"));
		userRepository.save(user);
		var ref = getRef();
		ref.setUrl(URL);
		ref.setTags(new ArrayList<>(List.of("_secret")));

		refService.create(ref, false);

		assertThat(refRepository.existsByUrlAndOrigin(URL, "@other"))
			.isTrue();
		assertThat(refRepository.findFirstByUrlAndOriginOrderByModifiedDesc(URL, "@other").get().getTags())
			.containsExactly("_secret");
	}

	@Test
	void testCreateRefWithUserTags() {
		var ref = getRef();
		ref.setUrl(URL);
		ref.setTags(new ArrayList<>(List.of("+user/tester")));

		refService.create(ref, false);

		assertThat(refRepository.existsByUrlAndOrigin(URL, "@other"))
			.isTrue();
		assertThat(refRepository.findFirstByUrlAndOriginOrderByModifiedDesc(URL, "@other").get().getTags())
			.containsExactly("+user/tester", "+user");
	}

	@Test
	@WithMockUser("_user/tester")
	void testCreateRefWithPrivateUserTags() {
		var ref = getRef();
		ref.setUrl(URL);
		ref.setTags(new ArrayList<>(List.of("_user/tester")));

		refService.create(ref, false);

		assertThat(refRepository.existsByUrlAndOrigin(URL, "@other"))
			.isTrue();
		assertThat(refRepository.findFirstByUrlAndOriginOrderByModifiedDesc(URL, "@other").get().getTags())
			.containsExactly("_user/tester", "_user");
	}

	@Test
	@WithMockUser("_user/tester")
	void testCreateRefWithPrivateUserTagsFailed() {
		var ref = getRef();
		ref.setUrl(URL);
		ref.setTags(new ArrayList<>(List.of("_user/other")));

		assertThatThrownBy(() -> refService.create(ref, false))
			.isInstanceOf(AccessDeniedException.class);

		assertThat(refRepository.existsByUrlAndOrigin(URL, "@other"))
			.isFalse();
	}

	@Test
	void testGetUntaggedRef() {
		var ref = getRef();
		ref.setUrl(URL);
		refRepository.save(ref);

		assertThatThrownBy(() -> refService.get(ref.getUrl(), ref.getOrigin()))
			.isInstanceOf(AccessDeniedException.class);
	}

	@Test
	@WithMockUser(value = "+user/tester", roles = {"MOD"})
	void testGetUntaggedRefMod() {
		var ref = getRef();
		ref.setUrl(URL);
		refRepository.save(ref);

		var fetch = refService.get(ref.getUrl(), ref.getOrigin());

		assertThat(fetch)
			.isNotNull();
	}

	@Test
	void testGetUntaggedRemoteRef() {
		var ref = getRef();
		ref.setUrl(URL);
		ref.setOrigin("@remote");
		refRepository.save(ref);

		assertThatThrownBy(() -> refService.get(ref.getUrl(), ref.getOrigin()))
			.isInstanceOf(AccessDeniedException.class);
	}

	@Test
	@WithMockUser(value = "+user/tester", roles = {"MOD"})
	void testGetUntaggedRemoteRefMod() {
		var ref = getRef();
		ref.setUrl(URL);
		ref.setOrigin("@remote");
		refRepository.save(ref);

		assertThatThrownBy(() -> refService.get(ref.getUrl(), ref.getOrigin()))
			.isInstanceOf(AccessDeniedException.class);
	}

	@Test
	@WithMockUser(value = "+user/tester", roles = {"ADMIN"})
	void testGetUntaggedRemoteRefAdmin() {
		var ref = getRef();
		ref.setUrl(URL);
		ref.setOrigin("@remote");
		refRepository.save(ref);

		assertThatThrownBy(() -> refService.get(ref.getUrl(), ref.getOrigin()))
			.isInstanceOf(AccessDeniedException.class);
	}

	@Test
	@WithMockUser(value = "+user/tester", roles = {"SYSADMIN"})
	void testGetUntaggedRemoteRefSysAdmin() {
		var ref = getRef();
		ref.setUrl(URL);
		ref.setOrigin("@remote");
		refRepository.save(ref);

		var fetch = refService.get(ref.getUrl(), ref.getOrigin());

		assertThat(fetch)
			.isNotNull();
	}

	@Test
	void testGetPageUntaggedRef() {
		var ref = getRef();
		ref.setUrl(URL);
		refRepository.save(ref);

		var page = refService.page(
			RefFilter.builder().build(),
			PageRequest.of(0, 10));

		assertThat(page.getTotalElements())
			.isEqualTo(0);
	}

	@Test
	@WithMockUser(value = "+user/tester", roles = {"MOD"})
	void testGetPageUntaggedRef_Mod() {
		var ref = getRef();
		ref.setUrl(URL);
		refRepository.save(ref);

		var page = refService.page(
			RefFilter.builder().build(),
			PageRequest.of(0, 10));

		assertThat(page.getTotalElements())
			.isEqualTo(1);
	}

	@Test
	void testGetPageUntaggedRemoteRef() {
		var ref = getRef();
		ref.setUrl(URL);
		ref.setOrigin("@remote");
		refRepository.save(ref);

		var page = refService.page(
			RefFilter.builder().build(),
			PageRequest.of(0, 10));

		assertThat(page.getTotalElements())
			.isEqualTo(0);
	}

	@Test
	@WithMockUser(value = "+user/tester", roles = {"MOD"})
	void testGetPageUntaggedRemoteRef_Mod() {
		var ref = getRef();
		ref.setUrl(URL);
		ref.setOrigin("@remote");
		refRepository.save(ref);

		var page = refService.page(
			RefFilter.builder().build(),
			PageRequest.of(0, 10));

		assertThat(page.getTotalElements())
			.isEqualTo(0);
	}

	@Test
	@WithMockUser(value = "+user/tester", roles = {"ADMIN"})
	void testGetPageUntaggedRemoteRef_Admin() {
		var ref = getRef();
		ref.setUrl(URL);
		ref.setOrigin("@remote");
		refRepository.save(ref);

		var page = refService.page(
			RefFilter.builder().build(),
			PageRequest.of(0, 10));

		assertThat(page.getTotalElements())
			.isEqualTo(0);
	}

	@Test
	@WithMockUser(value = "+user/tester", roles = {"SYSADMIN"})
	void testGetPageUntaggedRemoteRef_SysAdmin() {
		var ref = getRef();
		ref.setUrl(URL);
		ref.setOrigin("@remote");
		refRepository.save(ref);

		var page = refService.page(
			RefFilter.builder().build(),
			PageRequest.of(0, 10));

		assertThat(page.getTotalElements())
			.isEqualTo(1);
	}

	Ref refWithTags(String... tags) {
		var ref = getRef();
		ref.setUrl(URL + UUID.randomUUID());
		ref.setTags(new ArrayList<>(List.of(tags)));
		refRepository.save(ref);
		return ref;
	}

	@Test
	void testGetPageRefWithQuery() {
		refWithTags("public");
		refWithTags("public", "custom", "extra");

		var page = refService.page(
			RefFilter
				.builder()
				.query("custom@other")
				.build(),
			PageRequest.of(0, 10));

		assertThat(page.getTotalElements())
			.isEqualTo(1);
	}
	@Test
	void testGetPageRefWithQueryPrivateTagFailed() {
		refWithTags("public");
		refWithTags("public", "_custom", "extra");

		assertThatThrownBy(() -> refService.page(
			RefFilter
				.builder()
				.query("_custom@other")
				.build(),
			PageRequest.of(0, 10)))
			.isInstanceOf(AccessDeniedException.class);
	}

	@Test
	void testGetPageRefWithNotQuery() {
		refWithTags("public", "custom");
		refWithTags("public", "custom", "extra");

		var page = refService.page(
			RefFilter
				.builder()
				.query("!custom@other | extra@other")
				.build(),
			PageRequest.of(0, 10));

		assertThat(page.getTotalElements())
			.isEqualTo(1);
	}

	Ref refWithOriginTags(String origin, String... tags) {
		var ref = getRef(origin);
		ref.setUrl(URL + UUID.randomUUID());
		ref.setTags(new ArrayList<>(List.of(tags)));
		refRepository.save(ref);
		return ref;
	}

	@Test
	void testGetPageRemoteRefWithQuery() {
		props.setDefaultReadAccess(new String[]{"@remote"});
		refWithOriginTags("@remote", "public");
		refWithOriginTags("@remote", "public", "custom", "extra");

		var page = refService.page(
			RefFilter
				.builder()
				.query("custom@remote")
				.build(),
			PageRequest.of(0, 10));

		assertThat(page.getTotalElements())
			.isEqualTo(1);
	}

	@Test
	void testGetPageRemoteRefWithQueryFailed() {
		props.setDefaultTagReadAccess(new String[]{"@remote"});
		refWithOriginTags("@remote", "public");
		refWithOriginTags("@remote", "public", "custom", "extra");

		var page = refService.page(
			RefFilter
				.builder()
				.query("custom@remote")
				.build(),
			PageRequest.of(0, 10));

		assertThat(page.getTotalElements())
			.isEqualTo(0);
	}

	@Test
	void testGetPageRemoteRefWithQueryAccessFailed() {
		refWithOriginTags("@remote", "public");
		refWithOriginTags("@remote", "public", "custom", "extra");

		assertThatThrownBy(() -> refService.page(
			RefFilter
				.builder()
				.query("_custom@remote")
				.build(),
			PageRequest.of(0, 10)))
			.isInstanceOf(AccessDeniedException.class);
	}

	@Test
	void testGetPageRemoteRefWithQueryPublicEmpty() {
		refWithOriginTags("@remote", "public");
		refWithOriginTags("@remote", "public", "custom", "extra");


		var page = refService.page(
			RefFilter
				.builder()
				.query("custom@remote")
				.build(),
			PageRequest.of(0, 10));

		assertThat(page.getTotalElements())
			.isEqualTo(0);
	}

	@Test
	void testGetPageRefWithOriginQuery() {
		props.setDefaultReadAccess(new String[]{"@a", "@b"});
		refWithOriginTags("@a", "public", "custom");
		refWithOriginTags("@b", "public", "custom", "extra");

		var page = refService.page(
			RefFilter
				.builder()
				.query("custom@a")
				.build(),
			PageRequest.of(0, 10));

		assertThat(page.getTotalElements())
			.isEqualTo(1);
	}

	@Test
	void testGetPageRefWithOriginQueryEmpty() {
		props.setDefaultTagReadAccess(new String[]{"@a", "@b"});
		refWithOriginTags("@a", "public", "custom");
		refWithOriginTags("@b", "public", "custom", "extra");

		var page = refService.page(
			RefFilter
				.builder()
				.query("custom@a")
				.build(),
			PageRequest.of(0, 10));

		assertThat(page.getTotalElements())
			.isEqualTo(0);
	}

	@Test
	void testGetPageRefWithOriginOrQuery() {
		props.setDefaultReadAccess(new String[]{"@a", "@b", "@c"});
		refWithOriginTags("@a", "public", "custom");
		refWithOriginTags("@b", "public", "custom", "extra");
		refWithOriginTags("@c", "public", "custom", "extra");

		var page = refService.page(
			RefFilter
				.builder()
				.query("custom@a | custom@b")
				.build(),
			PageRequest.of(0, 10));

		assertThat(page.getTotalElements())
			.isEqualTo(2);
	}

	@Test
	void testGetPageRefWithOriginOrQueryEmpty() {
		props.setDefaultTagReadAccess(new String[]{"@a", "@b", "@c"});
		refWithOriginTags("@a", "public", "custom");
		refWithOriginTags("@b", "public", "custom", "extra");
		refWithOriginTags("@c", "public", "custom", "extra");

		var page = refService.page(
			RefFilter
				.builder()
				.query("custom@a | custom@b")
				.build(),
			PageRequest.of(0, 10));

		assertThat(page.getTotalElements())
			.isEqualTo(0);
	}

	@Test
	void testGetPageRefWithOriginOrExtraSpacesQuery() {
		props.setDefaultReadAccess(new String[]{"@a", "@b", "@c"});
		refWithOriginTags("@a", "public", "custom");
		refWithOriginTags("@b", "public", "custom", "extra");
		refWithOriginTags("@c", "public", "custom", "extra");

		var page = refService.page(
			RefFilter
				.builder()
				.query("  custom@a  |  custom@b  : extra@b  ")
				.build(),
			PageRequest.of(0, 10));

		assertThat(page.getTotalElements())
			.isEqualTo(2);
	}

	@Test
	void testGetPageRefWithNotOriginQuery() {
		props.setDefaultReadAccess(new String[]{"@a", "@b", "@c"});
		refWithOriginTags("@a", "public", "custom");
		refWithOriginTags("@b", "public", "custom", "extra");
		refWithOriginTags("@c", "public", "custom", "extra");

		var page = refService.page(
			RefFilter
				.builder()
				.query("!custom@c:extra@*")
				.build(),
			PageRequest.of(0, 10));

		assertThat(page.getTotalElements())
			.isEqualTo(1);
	}

	@Test
	void testGetPageRefWithImpossibleOriginQuery() {
		props.setDefaultReadAccess(new String[]{"@a", "@b", "@c"});
		refWithOriginTags("@a", "public", "custom");
		refWithOriginTags("@b", "public", "custom", "extra");
		refWithOriginTags("@c", "public", "custom", "extra");

		var page = refService.page(
			RefFilter
				.builder()
				.query("custom@a:custom@b")
				.build(),
			PageRequest.of(0, 10));

		assertThat(page.getTotalElements())
			.isEqualTo(0);
	}

	@Test
	void testGetPageRefWithQueryAllMultiTenant() {
		refWithOriginTags("@other", "public", "custom");
		refWithOriginTags("@other", "public", "custom", "extra");
		refWithOriginTags("@remote", "public", "custom");
		refWithOriginTags("@remote", "public", "custom", "extra");

		var page = refService.page(
			RefFilter
				.builder()
				.build(),
			PageRequest.of(0, 10));

		assertThat(page.getTotalElements())
			.isEqualTo(2);
	}

	@Test
	void testGetPageRefWithQueryMultiTenant() {
		refWithOriginTags("@other", "public", "custom");
		refWithOriginTags("@other", "public", "custom", "extra");
		refWithOriginTags("@remote", "public", "custom");
		refWithOriginTags("@remote", "public", "custom", "extra");

		var page = refService.page(
			RefFilter
				.builder()
				.query("extra@*")
				.build(),
			PageRequest.of(0, 10));

		assertThat(page.getTotalElements())
			.isEqualTo(1);
	}

	@Test
	void testGetPageRefWithQueryMultiAuthTenant() {
		props.setDefaultReadAccess(new String[]{"@remote"});
		refWithOriginTags("@other", "public", "custom");
		refWithOriginTags("@other", "public", "custom", "extra");
		refWithOriginTags("@remote", "public", "custom");
		refWithOriginTags("@remote", "public", "custom", "extra");

		var page = refService.page(
			RefFilter
				.builder()
				.build(),
			PageRequest.of(0, 10));

		assertThat(page.getTotalElements())
			.isEqualTo(4);
	}

	@Test
	void testGetPageRefWithPublicTag() {
		var ref = getRef();
		ref.setUrl(URL);
		ref.setTags(new ArrayList<>(List.of("public")));
		refRepository.save(ref);

		var page = refService.page(
			RefFilter.builder().build(),
			PageRequest.of(0, 10));

		assertThat(page.getTotalElements())
			.isEqualTo(1);
	}

	@Test
	void testGetPageRefWithReadableTags() {
		var user = getUser();
		user.setTag("+user/tester");
		user.setReadAccess(List.of("custom"));
		userRepository.save(user);
		var ref = getRef();
		ref.setUrl(URL);
		ref.setTags(new ArrayList<>(List.of("custom")));
		refRepository.save(ref);

		var page = refService.page(
			RefFilter.builder().build(),
			PageRequest.of(0, 10));

		assertThat(page.getTotalElements())
			.isEqualTo(1);
	}

	@Test
	void testGetPageRefWithReadablePrivateTags() {
		var user = getUser();
		user.setTag("+user/tester");
		user.setReadAccess(List.of("_secret", "_hot", "sauce"));
		userRepository.save(user);
		var ref = getRef();
		ref.setUrl(URL);
		ref.setTags(new ArrayList<>(List.of("_secret", "_other")));
		refRepository.save(ref);

		var page = refService.page(
			RefFilter.builder().build(),
			PageRequest.of(0, 10));

		assertThat(page.getTotalElements())
			.isEqualTo(1);
		assertThat(page.getContent().get(0).getTags())
			.containsExactly("_secret");
	}

	@Test
	void testGetPageRefWithUnreadablePrivateTags() {
		var ref = getRef();
		ref.setUrl(URL);
		ref.setTags(new ArrayList<>(List.of("_secret")));
		refRepository.save(ref);

		var page = refService.page(
			RefFilter.builder().build(),
			PageRequest.of(0, 10));

		assertThat(page.getTotalElements())
			.isEqualTo(0);
	}

	@Test
	void testGetPageRefFiltersUnreadablePrivateTags() {
		var ref = getRef();
		ref.setUrl(URL);
		ref.setTags(new ArrayList<>(List.of("public", "_secret")));
		refRepository.save(ref);

		var page = refService.page(
			RefFilter.builder().build(),
			PageRequest.of(0, 10));

		assertThat(page.getTotalElements())
			.isEqualTo(1);
		assertThat(page.getContent().get(0).getTags())
			.containsExactly("public");
	}

	@Test
	void testUpdateUntaggedRefFailed() {
		var ref = getRef();
		ref.setUrl(URL);
		ref.setTitle("First");
		refRepository.save(ref);
		var update = getRef();
		update.setUrl(URL);
		update.setTitle("Second");
		update.setModified(ref.getModified());

		assertThatThrownBy(() -> refService.update(update, false))
			.isInstanceOf(AccessDeniedException.class);

		assertThat(refRepository.existsByUrlAndOrigin(URL, "@other"))
			.isTrue();
		var fetched = refRepository.findFirstByUrlAndOriginOrderByModifiedDesc(URL, "@other").get();
		assertThat(fetched.getTitle())
			.isEqualTo("First");
	}

	@Test
	void testUpdateRefWithPublicTagFailed() {
		var ref = getRef();
		ref.setUrl(URL);
		ref.setTitle("First");
		ref.setTags(new ArrayList<>(List.of("public")));
		refRepository.save(ref);
		var update = getRef();
		update.setUrl(URL);
		update.setTitle("Second");
		update.setTags(new ArrayList<>(List.of("public")));
		update.setModified(ref.getModified());

		assertThatThrownBy(() -> refService.update(update, false))
			.isInstanceOf(AccessDeniedException.class);

		assertThat(refRepository.existsByUrlAndOrigin(URL, "@other"))
			.isTrue();
		var fetched = refRepository.findFirstByUrlAndOriginOrderByModifiedDesc(URL, "@other").get();
		assertThat(fetched.getTitle())
			.isEqualTo("First");
	}

	@Test
	void testUpdateRefWithUserTag() {
		var ref = getRef();
		ref.setUrl(URL);
		ref.setTitle("First");
		ref.setTags(new ArrayList<>(List.of("+user/tester")));
		refRepository.save(ref);
		var update = getRef();
		update.setUrl(URL);
		update.setTitle("Second");
		update.setTags(new ArrayList<>(List.of("+user/tester")));
		update.setModified(ref.getModified());

		refService.update(update, false);

		assertThat(refRepository.existsByUrlAndOrigin(URL, "@other"))
			.isTrue();
		var fetched = refRepository.findFirstByUrlAndOriginOrderByModifiedDesc(URL, "@other").get();
		assertThat(fetched.getTitle())
			.isEqualTo("Second");
	}

	@Test
<<<<<<< HEAD
=======
	void testUpdateLockedRefFailed() {
		var ref = getRef();
		ref.setUrl(URL);
		ref.setTitle("First");
		ref.setTags(new ArrayList<>(List.of("locked", "+user/tester")));
		refRepository.save(ref);
		var update = getRef();
		update.setUrl(URL);
		update.setTitle("Second");
		update.setTags(new ArrayList<>(List.of("+user/tester")));
		update.setModified(ref.getModified());

		assertThatThrownBy(() -> refService.update(update, false))
			.isInstanceOf(AccessDeniedException.class);

		assertThat(refRepository.existsByUrlAndOrigin(URL, "@other"))
			.isTrue();
		var fetched = refRepository.findOneByUrlAndOrigin(URL, "@other").get();
		assertThat(fetched.getTitle())
			.isEqualTo("First");
	}

	@Test
>>>>>>> 5cfa3880
	@WithMockUser(value = "+user/tester", roles = "Admin")
	void testAdminUpdateLockedRefFailed() {
		var ref = getRef();
		ref.setUrl(URL);
		ref.setTitle("First");
		ref.setTags(new ArrayList<>(List.of("locked", "+user/tester")));
		refRepository.save(ref);
		var update = getRef();
		update.setUrl(URL);
		update.setTitle("Second");
		update.setTags(new ArrayList<>(List.of("+user/tester")));
		update.setModified(ref.getModified());

		assertThatThrownBy(() -> refService.update(update, false))
			.isInstanceOf(AccessDeniedException.class);

		assertThat(refRepository.existsByUrlAndOrigin(URL, "@other"))
			.isTrue();
		var fetched = refRepository.findFirstByUrlAndOriginOrderByModifiedDesc(URL, "@other").get();
		assertThat(fetched.getTitle())
			.isEqualTo("First");
	}

	@Test
	void testUpdateModifiedRefFailed() {
		var ref = getRef();
		ref.setUrl(URL);
		ref.setTitle("First");
		ref.setTags(new ArrayList<>(List.of("+user/tester")));
		refRepository.save(ref);
		var update = getRef();
		update.setUrl(URL);
		update.setTitle("Second");
		update.setTags(new ArrayList<>(List.of("+user/tester")));
		update.setModified(ref.getModified().minusSeconds(60));

		assertThatThrownBy(() -> refService.update(update, false))
			.isInstanceOf(ModifiedException.class);

		assertThat(refRepository.existsByUrlAndOrigin(URL, "@other"))
			.isTrue();
		var fetched = refRepository.findFirstByUrlAndOriginOrderByModifiedDesc(URL, "@other").get();
		assertThat(fetched.getTitle())
			.isEqualTo("First");
	}

	@Test
	void testUpdateRefWithReadableTagsFailed() {
		var user = getUser();
		user.setTag("+user/tester");
		user.setReadAccess(List.of("custom"));
		userRepository.save(user);
		var ref = getRef();
		ref.setUrl(URL);
		ref.setTitle("First");
		ref.setTags(new ArrayList<>(List.of("custom")));
		refRepository.save(ref);
		var update = getRef();
		update.setUrl(URL);
		update.setTitle("Second");
		update.setTags(new ArrayList<>(List.of("custom")));
		update.setModified(ref.getModified());

		assertThatThrownBy(() -> refService.update(update, false))
			.isInstanceOf(AccessDeniedException.class);

		assertThat(refRepository.existsByUrlAndOrigin(URL, "@other"))
			.isTrue();
		var fetched = refRepository.findFirstByUrlAndOriginOrderByModifiedDesc(URL, "@other").get();
		assertThat(fetched.getTitle())
			.isEqualTo("First");
	}

	@Test
	void testUpdateRemoteRefFailed() {
		var user = getUser();
		user.setTag("+user/tester");
		user.setReadAccess(List.of("+custom"));
		user.setWriteAccess(List.of("+custom"));
		userRepository.save(user);
		var ref = getRef();
		ref.setUrl(URL);
		ref.setOrigin("@remote");
		ref.setTitle("First");
		ref.setTags(new ArrayList<>(List.of("+custom")));
		refRepository.save(ref);
		var update = getRef();
		update.setUrl(URL);
		update.setOrigin("@remote");
		update.setTitle("Second");
		update.setTags(new ArrayList<>(List.of("+custom")));
		update.setModified(ref.getModified());

		assertThatThrownBy(() -> refService.update(update, false))
			.isInstanceOf(AccessDeniedException.class);

		assertThat(refRepository.existsByUrlAndOrigin(URL, "@remote"))
			.isTrue();
		var fetched = refRepository.findFirstByUrlAndOriginOrderByModifiedDesc(URL, "@remote").get();
		assertThat(fetched.getTitle())
			.isEqualTo("First");
	}

	@Test
	void testUpdateRefWithWritableTags() {
		var user = getUser();
		user.setTag("+user/tester");
		user.setWriteAccess(List.of("+custom"));
		userRepository.save(user);
		var ref = getRef();
		ref.setUrl(URL);
		ref.setTitle("First");
		ref.setTags(new ArrayList<>(List.of("+custom")));
		refRepository.save(ref);
		var update = getRef();
		update.setUrl(URL);
		update.setTitle("Second");
		update.setTags(new ArrayList<>(List.of("+custom")));
		update.setModified(ref.getModified());

		refService.update(update, false);

		assertThat(refRepository.existsByUrlAndOrigin(URL, "@other"))
			.isTrue();
		var fetched = refRepository.findFirstByUrlAndOriginOrderByModifiedDesc(URL, "@other").get();
		assertThat(fetched.getTitle())
			.isEqualTo("Second");
	}

	@Test
	void testUpdateRefWithUnreadablePrivateTags() {
		var ref = getRef();
		ref.setUrl(URL);
		ref.setTitle("First");
		ref.setTags(new ArrayList<>(List.of("_secret")));
		refRepository.save(ref);
		var update = getRef();
		update.setUrl(URL);
		update.setTitle("Second");
		update.setModified(ref.getModified());

		assertThatThrownBy(() -> refService.update(update, false))
			.isInstanceOf(AccessDeniedException.class);

		assertThat(refRepository.existsByUrlAndOrigin(URL, "@other"))
			.isTrue();
		var fetched = refRepository.findFirstByUrlAndOriginOrderByModifiedDesc(URL, "@other").get();
		assertThat(fetched.getTitle())
			.isEqualTo("First");
	}

	@Test
	void testUpdateRefWithLoosingHiddenTags() {
		var ref = getRef();
		ref.setUrl(URL);
		ref.setTitle("First");
		ref.setTags(new ArrayList<>(List.of("+user/tester", "_secret")));
		refRepository.save(ref);
		var update = getRef();
		update.setUrl(URL);
		update.setTitle("Second");
		update.setTags(new ArrayList<>(List.of("+user/tester", "custom")));
		update.setModified(ref.getModified());

		refService.update(update, false);

		assertThat(refRepository.existsByUrlAndOrigin(URL, "@other"))
			.isTrue();
		var fetched = refRepository.findFirstByUrlAndOriginOrderByModifiedDesc(URL, "@other").get();
		assertThat(fetched.getTitle())
			.isEqualTo("Second");
		assertThat(fetched.getTags())
			.contains("+user/tester", "custom", "_secret");
	}

	@Test
	void testUpdateRefWithReadablePrivateTags() {
		var user = getUser();
		user.setTag("+user/tester");
		user.setReadAccess(List.of("_secret"));
		userRepository.save(user);
		var ref = getRef();
		ref.setUrl(URL);
		ref.setTitle("First");
		ref.setTags(new ArrayList<>(List.of("_secret")));
		refRepository.save(ref);
		var update = getRef();
		update.setUrl(URL);
		update.setTitle("Second");
		update.setModified(ref.getModified());

		assertThatThrownBy(() -> refService.update(update, false))
			.isInstanceOf(AccessDeniedException.class);

		assertThat(refRepository.existsByUrlAndOrigin(URL, "@other"))
			.isTrue();
		var fetched = refRepository.findFirstByUrlAndOriginOrderByModifiedDesc(URL, "@other").get();
		assertThat(fetched.getTitle())
			.isEqualTo("First");
	}

	@Test
	void testUpdateRefWithWritablePrivateTags() {
		var user = getUser();
		user.setTag("+user/tester");
		user.setWriteAccess(List.of("_secret"));
		userRepository.save(user);
		var ref = getRef();
		ref.setUrl(URL);
		ref.setTitle("First");
		ref.setTags(new ArrayList<>(List.of("_secret")));
		refRepository.save(ref);
		var update = getRef();
		update.setUrl(URL);
		update.setTitle("Second");
		update.setModified(ref.getModified());

		refService.update(update, false);

		assertThat(refRepository.existsByUrlAndOrigin(URL, "@other"))
			.isTrue();
		var fetched = refRepository.findFirstByUrlAndOriginOrderByModifiedDesc(URL, "@other").get();
		assertThat(fetched.getTitle())
			.isEqualTo("Second");
	}

	@Test
	void testUpdateRefCreatesMetadata() {
		var source = getRef();
		source.setUrl(URL + "source");
		source.setTitle("Source");
		source.setTags(new ArrayList<>(List.of("+user/tester")));
		refService.create(source, false);
		var ref = getRef();
		ref.setUrl(URL);
		ref.setTitle("First");
		ref.setTags(new ArrayList<>(List.of("+user/tester")));
		refService.create(ref, false);
		var update = getRef();
		update.setUrl(URL);
		update.setSources(List.of(URL + "source"));
		update.setTitle("Second");
		update.setTags(new ArrayList<>(List.of("+user/tester")));
		update.setModified(ref.getModified());

		refService.update(update, false);

		assertThat(refRepository.existsByUrlAndOrigin(URL + "source", "@other"))
			.isTrue();
		var fetched = refRepository.findFirstByUrlAndOriginOrderByModifiedDesc(URL + "source", "@other").get();
		assertThat(fetched.getTitle())
			.isEqualTo("Source");
		assertThat(fetched.getMetadata().getResponses())
			.containsExactly(URL);
	}

	@Test
	void testUpdateRefCreatesMetadataWithoutInternal() {
		var source = getRef();
		source.setUrl(URL + "source");
		source.setTitle("Source");
		source.setTags(new ArrayList<>(List.of("+user/tester")));
		refService.create(source, false);
		var ref = getRef();
		ref.setUrl(URL);
		ref.setTitle("First");
		ref.setTags(new ArrayList<>(List.of("+user/tester", "internal")));
		refService.create(ref, false);
		var update = getRef();
		update.setUrl(URL);
		update.setSources(List.of(URL + "source"));
		update.setTitle("Second");
		update.setTags(new ArrayList<>(List.of("+user/tester", "internal")));
		update.setModified(ref.getModified());

		refService.update(update, false);

		assertThat(refRepository.existsByUrlAndOrigin(URL + "source", "@other"))
			.isTrue();
		var fetched = refRepository.findFirstByUrlAndOriginOrderByModifiedDesc(URL + "source", "@other").get();
		assertThat(fetched.getTitle())
			.isEqualTo("Source");
		assertThat(fetched.getMetadata().getResponses())
			.isNull();
	}

	@Test
	void testUpdateRefUpdatesMetadata() {
		var source = getRef();
		source.setUrl(URL + "source");
		source.setTitle("Source");
		source.setTags(new ArrayList<>(List.of("+user/tester")));
		refService.create(source, false);
		var ref = getRef();
		ref.setUrl(URL);
		ref.setSources(List.of(URL + "source"));
		ref.setTitle("First");
		ref.setTags(new ArrayList<>(List.of("+user/tester")));
		refService.create(ref, false);
		var update = getRef();
		update.setUrl(URL);
		update.setTitle("Second");
		update.setTags(new ArrayList<>(List.of("+user/tester")));
		update.setModified(ref.getModified());

		refService.update(update, false);

		assertThat(refRepository.existsByUrlAndOrigin(URL + "source", "@other"))
			.isTrue();
		var fetched = refRepository.findFirstByUrlAndOriginOrderByModifiedDesc(URL + "source", "@other").get();
		assertThat(fetched.getTitle())
			.isEqualTo("Source");
		assertThat(fetched.getMetadata().getResponses())
			.isEmpty();
	}

	@Test
	void testUpdateRefCreatesPluginMetadata() {
		var plugin = getPlugin();
		plugin.setTag("plugin/comment");
		plugin.setGenerateMetadata(true);
		pluginRepository.save(plugin);
		var source = getRef();
		source.setUrl(URL + "source");
		source.setTitle("Source");
		source.setTags(new ArrayList<>(List.of("+user/tester")));
		refService.create(source, false);
		var ref = getRef();
		ref.setUrl(URL);
		ref.setTitle("First");
		ref.setTags(new ArrayList<>(List.of("+user/tester", "plugin/comment")));
		refService.create(ref, false);
		var update = getRef();
		update.setUrl(URL);
		update.setSources(List.of(URL + "source"));
		update.setTitle("Second");
		update.setTags(new ArrayList<>(List.of("+user/tester", "plugin/comment")));
		update.setModified(ref.getModified());

		refService.update(update, false);

		assertThat(refRepository.existsByUrlAndOrigin(URL + "source", "@other"))
			.isTrue();
		var fetched = refRepository.findFirstByUrlAndOriginOrderByModifiedDesc(URL + "source", "@other").get();
		assertThat(fetched.getTitle())
			.isEqualTo("Source");
		assertThat(fetched.getMetadata().getResponses())
			.containsExactly(URL);
		assertThat(fetched.getMetadata().getPlugins().get("plugin/comment"))
			.containsExactly(URL);
	}

	@Test
	void testUpdateRefUpdatesPluginMetadata() {
		var plugin = getPlugin();
		plugin.setTag("plugin/comment");
		plugin.setGenerateMetadata(true);
		pluginRepository.save(plugin);
		var source = getRef();
		source.setUrl(URL + "source");
		source.setTitle("Source");
		source.setTags(new ArrayList<>(List.of("+user/tester")));
		refService.create(source, false);
		var ref = getRef();
		ref.setUrl(URL);
		ref.setSources(List.of(URL + "source"));
		ref.setTitle("First");
		ref.setTags(new ArrayList<>(List.of("+user/tester", "plugin/comment")));
		refService.create(ref, false);
		var update = getRef();
		update.setUrl(URL);
		update.setTitle("Second");
		update.setTags(new ArrayList<>(List.of("+user/tester", "plugin/comment")));
		update.setModified(ref.getModified());

		refService.update(update, false);

		assertThat(refRepository.existsByUrlAndOrigin(URL + "source", "@other"))
			.isTrue();
		var fetched = refRepository.findFirstByUrlAndOriginOrderByModifiedDesc(URL + "source", "@other").get();
		assertThat(fetched.getTitle())
			.isEqualTo("Source");
		assertThat(fetched.getMetadata().getResponses())
			.isEmpty();
		assertThat(fetched.getMetadata().getPlugins().get("plugin/comment"))
			.isEmpty();
	}

	@Test
	void testDeleteUntaggedRef() {
		var ref = getRef();
		ref.setUrl(URL);
		ref.setTitle("First");
		refRepository.save(ref);

		assertThatThrownBy(() -> refService.delete(ref.getUrl(), ref.getOrigin()))
			.isInstanceOf(AccessDeniedException.class);

		assertThat(refRepository.existsByUrlAndOrigin(URL, "@other"))
			.isTrue();
		var fetched = refRepository.findFirstByUrlAndOriginOrderByModifiedDesc(URL, "@other").get();
		assertThat(fetched.getTitle())
			.isEqualTo("First");
	}

	@Test
	void testDeleteRemoteRefFailed() {
		var ref = getRef();
		ref.setUrl(URL);
		ref.setTitle("First");
		ref.setOrigin("@remote");
		refRepository.save(ref);

		assertThatThrownBy(() -> refService.delete(ref.getUrl(), ref.getOrigin()))
			.isInstanceOf(AccessDeniedException.class);

		assertThat(refRepository.existsByUrlAndOrigin(URL, "@remote"))
			.isTrue();
		var fetched = refRepository.findFirstByUrlAndOriginOrderByModifiedDesc(URL, "@remote").get();
		assertThat(fetched.getTitle())
			.isEqualTo("First");
	}

	@Test
	void testDeleteRefWithPublicTag() {
		var ref = getRef();
		ref.setUrl(URL);
		ref.setTitle("First");
		ref.setTags(new ArrayList<>(List.of("public")));
		refRepository.save(ref);

		assertThatThrownBy(() -> refService.delete(ref.getUrl(), ref.getOrigin()))
			.isInstanceOf(AccessDeniedException.class);

		assertThat(refRepository.existsByUrlAndOrigin(URL, "@other"))
			.isTrue();
		var fetched = refRepository.findFirstByUrlAndOriginOrderByModifiedDesc(URL, "@other").get();
		assertThat(fetched.getTitle())
			.isEqualTo("First");
	}

	@Test
	void testDeleteRefWithUserTag() {
		var ref = getRef();
		ref.setUrl(URL);
		ref.setTitle("First");
		ref.setTags(new ArrayList<>(List.of("+user/tester")));
		refRepository.save(ref);

		refService.delete(ref.getUrl(), ref.getOrigin());

		assertThat(refRepository.existsByUrlAndOrigin(URL, "@other"))
			.isFalse();
	}

	@Test
	void testDeleteRefWithReadableTags() {
		var user = getUser();
		user.setTag("+user/tester");
		user.setReadAccess(List.of("custom"));
		userRepository.save(user);
		var ref = getRef();
		ref.setUrl(URL);
		ref.setTitle("First");
		ref.setTags(new ArrayList<>(List.of("custom")));
		refRepository.save(ref);

		assertThatThrownBy(() -> refService.delete(ref.getUrl(), ref.getOrigin()))
			.isInstanceOf(AccessDeniedException.class);

		assertThat(refRepository.existsByUrlAndOrigin(URL, "@other"))
			.isTrue();
		var fetched = refRepository.findFirstByUrlAndOriginOrderByModifiedDesc(URL, "@other").get();
		assertThat(fetched.getTitle())
			.isEqualTo("First");
	}

	@Test
	void testDeleteRefWithWritableTags() {
		var user = getUser();
		user.setTag("+user/tester");
		user.setWriteAccess(List.of("+custom"));
		userRepository.save(user);
		var ref = getRef();
		ref.setUrl(URL);
		ref.setTitle("First");
		ref.setTags(new ArrayList<>(List.of("+custom")));
		refRepository.save(ref);

		refService.delete(ref.getUrl(), ref.getOrigin());

		assertThat(refRepository.existsByUrlAndOrigin(URL, "@other"))
			.isFalse();
	}

	@Test
	void testDeleteRefWithUnreadablePrivateTags() {
		var ref = getRef();
		ref.setUrl(URL);
		ref.setTitle("First");
		ref.setTags(new ArrayList<>(List.of("_secret")));
		refRepository.save(ref);

		assertThatThrownBy(() -> refService.delete(ref.getUrl(), ref.getOrigin()))
			.isInstanceOf(AccessDeniedException.class);

		assertThat(refRepository.existsByUrlAndOrigin(URL, "@other"))
			.isTrue();
		var fetched = refRepository.findFirstByUrlAndOriginOrderByModifiedDesc(URL, "@other").get();
		assertThat(fetched.getTitle())
			.isEqualTo("First");
	}

	@Test
	void testDeleteRefWithReadablePrivateTags() {
		var user = getUser();
		user.setTag("+user/tester");
		user.setReadAccess(List.of("_secret"));
		userRepository.save(user);
		var ref = getRef();
		ref.setUrl(URL);
		ref.setTitle("First");
		ref.setTags(new ArrayList<>(List.of("_secret")));
		refRepository.save(ref);

		assertThatThrownBy(() -> refService.delete(ref.getUrl(), ref.getOrigin()))
			.isInstanceOf(AccessDeniedException.class);

		assertThat(refRepository.existsByUrlAndOrigin(URL, "@other"))
			.isTrue();
		var fetched = refRepository.findFirstByUrlAndOriginOrderByModifiedDesc(URL, "@other").get();
		assertThat(fetched.getTitle())
			.isEqualTo("First");
	}

	@Test
	void testDeleteRefWithWritablePrivateTags() {
		var user = getUser();
		user.setTag("+user/tester");
		user.setWriteAccess(List.of("_secret"));
		userRepository.save(user);
		var ref = getRef();
		ref.setUrl(URL);
		ref.setTitle("First");
		ref.setTags(new ArrayList<>(List.of("_secret")));
		refRepository.save(ref);

		refService.delete(ref.getUrl(), ref.getOrigin());

		assertThat(refRepository.existsByUrlAndOrigin(URL, "@other"))
			.isFalse();
	}

}<|MERGE_RESOLUTION|>--- conflicted
+++ resolved
@@ -867,32 +867,6 @@
 	}
 
 	@Test
-<<<<<<< HEAD
-=======
-	void testUpdateLockedRefFailed() {
-		var ref = getRef();
-		ref.setUrl(URL);
-		ref.setTitle("First");
-		ref.setTags(new ArrayList<>(List.of("locked", "+user/tester")));
-		refRepository.save(ref);
-		var update = getRef();
-		update.setUrl(URL);
-		update.setTitle("Second");
-		update.setTags(new ArrayList<>(List.of("+user/tester")));
-		update.setModified(ref.getModified());
-
-		assertThatThrownBy(() -> refService.update(update, false))
-			.isInstanceOf(AccessDeniedException.class);
-
-		assertThat(refRepository.existsByUrlAndOrigin(URL, "@other"))
-			.isTrue();
-		var fetched = refRepository.findOneByUrlAndOrigin(URL, "@other").get();
-		assertThat(fetched.getTitle())
-			.isEqualTo("First");
-	}
-
-	@Test
->>>>>>> 5cfa3880
 	@WithMockUser(value = "+user/tester", roles = "Admin")
 	void testAdminUpdateLockedRefFailed() {
 		var ref = getRef();
