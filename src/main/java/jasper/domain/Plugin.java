--- conflicted
+++ resolved
@@ -64,15 +64,8 @@
 	@SchemaValid
 	private ObjectNode schema;
 
-<<<<<<< HEAD
-	private boolean generateMetadata = false;
-
-	private boolean userUrl = false;
-
 	@Id
 	@Column(updatable = false)
-=======
->>>>>>> ff8c2091
 	@LastModifiedDate
 	private Instant modified = Instant.now();
 
