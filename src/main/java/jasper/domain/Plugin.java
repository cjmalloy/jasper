--- conflicted
+++ resolved
@@ -73,13 +73,10 @@
 
 	private boolean generateMetadata = false;
 
-<<<<<<< HEAD
+	private boolean userUrl = false;
+
 	@Id
 	@Column(updatable = false)
-=======
-	private boolean userUrl = false;
-
->>>>>>> dbf1febc
 	@LastModifiedDate
 	private Instant modified = Instant.now();
 
