--- conflicted
+++ resolved
@@ -96,16 +96,10 @@
 	@Cacheable(value = "user-dto-cache", key = "#qualifiedTag", condition = "@auth.hasRole('MOD')")
 	@Timed(value = "jasper.service", extraTags = {"service", "user"}, histogram = true)
 	public UserDto get(String qualifiedTag) {
-<<<<<<< HEAD
-		var result = userRepository.findFirstByQualifiedTagOrderByModifiedDesc(qualifiedTag)
-								   .orElseThrow(() -> new NotFoundException("User " + qualifiedTag));
-		return mapper.domainToDto(result);
-=======
-		return userRepository.findOneByQualifiedTag(qualifiedTag)
+		return userRepository.findFirstByQualifiedTagOrderByModifiedDesc(qualifiedTag)
 							 .map(mapper::domainToDto)
 							 .map(auth::filterUser)
 							 .orElseThrow(() -> new NotFoundException("User " + qualifiedTag));
->>>>>>> ff8c2091
 	}
 
 	@Transactional(readOnly = true)
@@ -131,13 +125,8 @@
 
 	@PreAuthorize("@auth.canWriteUser(#user)")
 	@Timed(value = "jasper.service", extraTags = {"service", "user"}, histogram = true)
-<<<<<<< HEAD
-	public void update(User user) {
+	public Instant update(User user) {
 		var maybeExisting = userRepository.findFirstByQualifiedTagOrderByModifiedDesc(user.getQualifiedTag());
-=======
-	public Instant update(User user) {
-		var maybeExisting = userRepository.findOneByQualifiedTag(user.getQualifiedTag());
->>>>>>> ff8c2091
 		if (maybeExisting.isEmpty()) throw new NotFoundException("User " + user.getQualifiedTag());
 		var existing = maybeExisting.get();
 		user.addReadAccess(auth.hiddenTags(existing.getReadAccess()));
