package jasper.service;

import io.micrometer.core.annotation.Timed;
import jasper.component.Ingest;
import jasper.domain.Ref;
import jasper.errors.DuplicateTagException;
import jasper.errors.NotFoundException;
import jasper.repository.RefRepository;
import jasper.security.Auth;
import org.slf4j.Logger;
import org.slf4j.LoggerFactory;
import org.springframework.beans.factory.annotation.Autowired;
import org.springframework.security.access.AccessDeniedException;
import org.springframework.security.access.prepost.PreAuthorize;
import org.springframework.stereotype.Service;

import java.util.ArrayList;
import java.util.List;

import static jasper.domain.proj.Tag.urlForUser;

@Service
public class TaggingService {
	private static final Logger logger = LoggerFactory.getLogger(TaggingService.class);

	@Autowired
	RefRepository refRepository;

	@Autowired
	Ingest ingest;

	@Autowired
	Auth auth;

	@PreAuthorize("@auth.canTag(#tag, #url, #origin)")
	@Timed(value = "jasper.service", extraTags = {"service", "tag"}, histogram = true)
	public void create(String tag, String url, String origin) {
		var maybeRef = refRepository.findFirstByUrlAndOriginOrderByModifiedDesc(url, origin);
		if (maybeRef.isEmpty()) throw new NotFoundException("Ref " + origin + " " + url);
		var ref = maybeRef.get();
		if (ref.getTags() != null && ref.getTags().contains(tag)) throw new DuplicateTagException(tag);
		ref.addTags(List.of(tag));
		ingest.update(ref);
	}

	@PreAuthorize("@auth.canTag(#tag, #url, #origin)")
	@Timed(value = "jasper.service", extraTags = {"service", "tag"}, histogram = true)
	public void delete(String tag, String url, String origin) {
		if (tag.equals("locked")) {
			throw new AccessDeniedException("Cannot unlock Ref");
		}
		var maybeRef = refRepository.findFirstByUrlAndOriginOrderByModifiedDesc(url, origin);
		if (maybeRef.isEmpty()) throw new NotFoundException("Ref " + origin + " " + url);
		var ref = maybeRef.get();
		if (ref.getTags() == null || !ref.getTags().contains(tag)) return;
		ref.removePrefixTags();
		ref.getTags().remove(tag);
		ingest.update(ref);
	}

	@PreAuthorize("@auth.canTagAll(@auth.tagPatch(#tags), #url, #origin)")
	@Timed(value = "jasper.service", extraTags = {"service", "tag"}, histogram = true)
	public void tag(List<String> tags, String url, String origin) {
		if (tags.contains("-locked")) {
			throw new AccessDeniedException("Cannot unlock Ref");
		}
		var maybeRef = refRepository.findFirstByUrlAndOriginOrderByModifiedDesc(url, origin);
		if (maybeRef.isEmpty()) throw new NotFoundException("Ref " + origin + " " + url);
		var ref = maybeRef.get();
		ref.removePrefixTags();
		ref.addTags(tags);
		ingest.update(ref);
	}

	@PreAuthorize("@auth.local(#origin) and @auth.hasRole('USER') and @auth.canAddTag(#tag)")
	@Timed(value = "jasper.service", extraTags = {"service", "tag"}, histogram = true)
	public void createResponse(String tag, String url, String origin) {
		var ref = getResponseRef(tag);
		if (ref.getSources() == null) {
			ref.setSources(new ArrayList<>());
		}
		if (!ref.getSources().contains(url)) {
			ref.getSources().add(url);
		}
		ingest.update(ref);
	}

	@PreAuthorize("@auth.sysMod() or @auth.local(#origin) and @auth.hasRole('USER') and @auth.canAddTag(#tag)")
	@Timed(value = "jasper.service", extraTags = {"service", "tag"}, histogram = true)
	public void deleteResponse(String tag, String url, String origin) {
		var ref = getResponseRef(tag);
		if (ref.getSources() == null) {
			ref.setSources(new ArrayList<>());
		}
		ref.getSources().remove(url);
		ingest.update(ref);
	}

	private Ref getResponseRef(String tag) {
<<<<<<< HEAD
		var url = urlForUser(auth.getUserTag().tag, tag);
		return refRepository.findFirstByUrlAndOriginOrderByModifiedDesc(url, auth.getOrigin())
=======
		var url = urlForUser(tag, auth.getUserTag().toString());
		return refRepository.findOneByUrlAndOrigin(url, auth.getOrigin())
>>>>>>> 98743739
			.orElseGet(() -> {
				var ref = new Ref();
				ref.setUrl(url);
				ref.setOrigin(ref.getOrigin());
				ref.setTags(new ArrayList<>(List.of("internal", auth.getUserTag().tag, tag)));
				ingest.ingest(ref);
				return ref;
			});
	}
}<|MERGE_RESOLUTION|>--- conflicted
+++ resolved
@@ -97,13 +97,8 @@
 	}
 
 	private Ref getResponseRef(String tag) {
-<<<<<<< HEAD
-		var url = urlForUser(auth.getUserTag().tag, tag);
+		var url = urlForUser(tag, auth.getUserTag().toString());
 		return refRepository.findFirstByUrlAndOriginOrderByModifiedDesc(url, auth.getOrigin())
-=======
-		var url = urlForUser(tag, auth.getUserTag().toString());
-		return refRepository.findOneByUrlAndOrigin(url, auth.getOrigin())
->>>>>>> 98743739
 			.orElseGet(() -> {
 				var ref = new Ref();
 				ref.setUrl(url);
