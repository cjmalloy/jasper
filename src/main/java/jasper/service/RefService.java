package jasper.service;

import com.fasterxml.jackson.core.JsonProcessingException;
import com.fasterxml.jackson.databind.JsonNode;
import com.fasterxml.jackson.databind.ObjectMapper;
import com.github.fge.jsonpatch.JsonPatch;
import com.github.fge.jsonpatch.JsonPatchException;
import io.micrometer.core.annotation.Timed;
import jasper.component.Ingest;
import jasper.component.Validate;
import jasper.domain.Ref;
import jasper.errors.InvalidPatchException;
import jasper.errors.ModifiedException;
import jasper.errors.NotFoundException;
import jasper.repository.RefRepository;
import jasper.repository.filter.RefFilter;
import jasper.security.Auth;
import jasper.service.dto.DtoMapper;
import jasper.service.dto.RefDto;
import org.slf4j.Logger;
import org.slf4j.LoggerFactory;
import org.springframework.beans.factory.annotation.Autowired;
import org.springframework.dao.EmptyResultDataAccessException;
import org.springframework.data.domain.Page;
import org.springframework.data.domain.Pageable;
import org.springframework.security.access.AccessDeniedException;
import org.springframework.security.access.prepost.PostAuthorize;
import org.springframework.security.access.prepost.PreAuthorize;
import org.springframework.stereotype.Service;
import org.springframework.transaction.annotation.Transactional;

import java.time.Instant;
import java.time.temporal.ChronoUnit;

import static jasper.repository.spec.OriginSpec.isOrigin;
import static jasper.repository.spec.RefSpec.isUrl;

@Service
public class RefService {
	private static final Logger logger = LoggerFactory.getLogger(RefService.class);

	@Autowired
	RefRepository refRepository;

	@Autowired
	Ingest ingest;

	@Autowired
	Auth auth;

	@Autowired
	Validate validate;

	@Autowired
	DtoMapper mapper;

	@Autowired
	ObjectMapper objectMapper;

	@PreAuthorize("@auth.canWriteRef(#ref)")
	@Timed(value = "jasper.service", extraTags = {"service", "ref"}, histogram = true)
	public void create(Ref ref) {
		ingest.ingest(ref);
	}

	@PreAuthorize("@auth.canWriteRef(#ref)")
	@Timed(value = "jasper.service", extraTags = {"service", "ref"}, histogram = true)
	public void push(Ref ref) {
		ingest.push(ref);
	}

	@Transactional(readOnly = true)
	@PostAuthorize("@auth.canReadRef(returnObject)")
	@Timed(value = "jasper.service", extraTags = {"service", "ref"}, histogram = true)
	public RefDto get(String url, String origin) {
		var result = refRepository.findFirstByUrlAndOriginOrderByModifiedDesc(url, origin)
			.or(() -> refRepository.findOne(isUrl(url).and(isOrigin(origin))))
			.orElseThrow(() -> new NotFoundException("Ref " + origin + " " + url));
		return mapper.domainToDto(result);
	}

	@Transactional(readOnly = true)
	@PostAuthorize("@auth.hasRole('VIEWER')")
	@Timed(value = "jasper.service", extraTags = {"service", "ref"}, histogram = true)
	public Instant cursor(String origin) {
		return refRepository.getCursor(origin);
	}

	@Transactional(readOnly = true)
	@PreAuthorize("@auth.canReadQuery(#filter)")
	@Timed(value = "jasper.service", extraTags = {"service", "ref"}, histogram = true)
	public Page<RefDto> page(RefFilter filter, Pageable pageable) {
		return refRepository
			.findAll(
				auth.refReadSpec()
					.and(filter.spec()),
				pageable)
			.map(mapper::domainToDto);
	}

	@Transactional(readOnly = true)
	@PreAuthorize("@auth.canReadQuery(#filter)")
	@Timed(value = "jasper.service", extraTags = {"service", "ref"}, histogram = true)
	public long count(RefFilter filter) {
		return refRepository
			.count(
				auth.refReadSpec()
					.and(filter.spec()));
	}

	@PreAuthorize("@auth.canWriteRef(#ref)")
	@Timed(value = "jasper.service", extraTags = {"service", "ref"}, histogram = true)
	public void update(Ref ref) {
		var maybeExisting = refRepository.findFirstByUrlAndOriginOrderByModifiedDesc(ref.getUrl(), ref.getOrigin());
		if (maybeExisting.isEmpty()) throw new NotFoundException("Ref " + ref.getOrigin() + " " + ref.getUrl());
		var existing = maybeExisting.get();
		if (!ref.getModified().truncatedTo(ChronoUnit.SECONDS).equals(existing.getModified().truncatedTo(ChronoUnit.SECONDS))) throw new ModifiedException("Ref");
		var hiddenTags = auth.hiddenTags(existing.getTags());
		ref.addTags(hiddenTags);
		ref.addPlugins(hiddenTags, existing.getPlugins());
		ingest.update(ref);
	}

	@PreAuthorize("@auth.canWriteRef(#url, #origin)")
	@Timed(value = "jasper.service", extraTags = {"service", "ref"}, histogram = true)
	public void patch(String url, String origin, JsonPatch patch) {
<<<<<<< HEAD
		var maybeExisting = refRepository.findFirstByUrlAndOriginOrderByModifiedDesc(url, origin);
		if (maybeExisting.isEmpty()) throw new NotFoundException("Ref " + origin + " " + url);
=======
		var created = false;
		var ref = refRepository.findOneByUrlAndOrigin(url, origin).orElse(null);
		if (ref == null) {
			created = true;
			ref = new Ref();
			ref.setUrl(url);
			ref.setOrigin(origin);
		}
		ref.setPlugins(validate.pluginDefaults(ref));
>>>>>>> ad50d0a1
		try {
			var patched = patch.apply(objectMapper.convertValue(ref, JsonNode.class));
			var updated = objectMapper.treeToValue(patched, Ref.class);
			// @PreAuthorize annotations are not triggered for calls within the same class
			if (!auth.canWriteRef(updated)) throw new AccessDeniedException("Can't add new tags");
			if (created) {
				create(updated);
			} else {
				update(updated);
			}
		} catch (JsonPatchException | JsonProcessingException e) {
			throw new InvalidPatchException("Ref " + origin + " " + url, e);
		}
	}

	@Transactional
	@PreAuthorize("@auth.canWriteRef(#url, #origin)")
	@Timed(value = "jasper.service", extraTags = {"service", "ref"}, histogram = true)
	public void delete(String url, String origin) {
		try {
			ingest.delete(url, origin);
		} catch (EmptyResultDataAccessException e) {
			// Delete is idempotent
		}
	}
}<|MERGE_RESOLUTION|>--- conflicted
+++ resolved
@@ -124,12 +124,8 @@
 	@PreAuthorize("@auth.canWriteRef(#url, #origin)")
 	@Timed(value = "jasper.service", extraTags = {"service", "ref"}, histogram = true)
 	public void patch(String url, String origin, JsonPatch patch) {
-<<<<<<< HEAD
-		var maybeExisting = refRepository.findFirstByUrlAndOriginOrderByModifiedDesc(url, origin);
-		if (maybeExisting.isEmpty()) throw new NotFoundException("Ref " + origin + " " + url);
-=======
 		var created = false;
-		var ref = refRepository.findOneByUrlAndOrigin(url, origin).orElse(null);
+		var ref = refRepository.findFirstByUrlAndOriginOrderByModifiedDesc(url, origin).orElse(null);
 		if (ref == null) {
 			created = true;
 			ref = new Ref();
@@ -137,7 +133,6 @@
 			ref.setOrigin(origin);
 		}
 		ref.setPlugins(validate.pluginDefaults(ref));
->>>>>>> ad50d0a1
 		try {
 			var patched = patch.apply(objectMapper.convertValue(ref, JsonNode.class));
 			var updated = objectMapper.treeToValue(patched, Ref.class);
