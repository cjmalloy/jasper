--- conflicted
+++ resolved
@@ -90,11 +90,7 @@
 	@PostAuthorize("@auth.canReadRef(returnObject)")
 	@Timed(value = "jasper.service", extraTags = {"service", "ref"}, histogram = true)
 	public RefDto get(String url, String origin) {
-<<<<<<< HEAD
-		var result = refRepository.findFirstByUrlAndOriginOrderByModifiedDesc(url, origin)
-=======
-		return refRepository.findOneByUrlAndOrigin(url, origin)
->>>>>>> ff8c2091
+		return refRepository.findFirstByUrlAndOriginOrderByModifiedDesc(url, origin)
 			.or(() -> refRepository.findOne(isUrl(url).and(isOrigin(origin))))
 			.map(mapper::domainToDto)
 			.orElseThrow(() -> new NotFoundException("Ref " + origin + " " + url));
