--- conflicted
+++ resolved
@@ -46,22 +46,6 @@
 	@Autowired
 	Auth auth;
 
-<<<<<<< HEAD
-	@PreAuthorize("hasRole('MOD') and @auth.local(#origin)")
-	@Timed(value = "jasper.service", extraTags = {"service", "origin"}, histogram = true)
-	public void push(String url, String origin) throws FeedException, IOException {
-		var source = refRepository.findFirstByUrlAndOriginOrderByModifiedDesc(url, origin)
-			.orElseThrow(() -> new NotFoundException("Ref " + origin + " " + url));
-		replicator.push(source);
-	}
-
-	@PreAuthorize("@auth.sysMod() and @auth.local(#origin)")
-	@Timed(value = "jasper.service", extraTags = {"service", "origin"}, histogram = true)
-	public void pull(String url, String origin) throws FeedException, IOException {
-		var source = refRepository.findFirstByUrlAndOriginOrderByModifiedDesc(url, origin)
-			.orElseThrow(() -> new NotFoundException("Ref " + origin + " " + url));
-		replicator.pull(source);
-=======
 	@Autowired
 	Optional<Storage> storage;
 
@@ -81,7 +65,6 @@
 		}
 		return set.stream()
 			.filter(auth::subOrigin).toList();
->>>>>>> ff8c2091
 	}
 
 	@Transactional
