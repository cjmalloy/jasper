--- conflicted
+++ resolved
@@ -237,7 +237,7 @@
 		if (!local(selector(tag).origin)) return false;
 		if (sysAdmin()) return true;
 		if (!canWriteTag(tag)) return false;
-		var oldRole = userRepository.findOneByQualifiedTag(tag).map(User::getRole).orElse(null);
+		var oldRole = userRepository.findFirstByQualifiedTagOrderByModifiedDesc(tag).map(User::getRole).orElse(null);
 		return isBlank(oldRole) || hasRole(oldRole);
 	}
 
@@ -245,12 +245,7 @@
 		if (!canWriteUser(user.getQualifiedTag())) return false;
 		if (isNotBlank(user.getRole()) && !hasRole(user.getRole())) return false;
 		if (hasRole(MOD)) return true;
-<<<<<<< HEAD
-		if (!canWriteTag(user.getQualifiedTag())) return false;
 		var maybeExisting = userRepository.findFirstByQualifiedTagOrderByModifiedDesc(user.getQualifiedTag());
-=======
-		var maybeExisting = userRepository.findOneByQualifiedTag(user.getQualifiedTag());
->>>>>>> f7a43b5a
 		// No public tags in write access
 		if (user.getWriteAccess() != null && user.getWriteAccess().stream().anyMatch(Auth::isPublicTag)) return false;
 		// The writing user must already have write access to give read or write access to another user
