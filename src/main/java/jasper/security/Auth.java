package jasper.security;

import io.jsonwebtoken.Claims;
import io.jsonwebtoken.impl.DefaultClaims;
import jasper.config.Props;
import jasper.domain.Ref;
import jasper.domain.User;
import jasper.domain.proj.HasTags;
import jasper.domain.proj.Tag;
import jasper.errors.FreshLoginException;
import jasper.repository.RefRepository;
import jasper.repository.UserRepository;
import jasper.repository.filter.Query;
import jasper.repository.spec.QualifiedTag;
import jasper.security.jwt.JwtAuthentication;
import org.apache.commons.lang3.StringUtils;
import org.slf4j.Logger;
import org.slf4j.LoggerFactory;
import org.springframework.beans.factory.annotation.Autowired;
import org.springframework.data.jpa.domain.Specification;
import org.springframework.security.access.hierarchicalroles.RoleHierarchy;
import org.springframework.security.authentication.AbstractAuthenticationToken;
import org.springframework.security.authentication.AnonymousAuthenticationToken;
import org.springframework.security.core.authority.AuthorityUtils;
import org.springframework.security.core.context.SecurityContextHolder;
import org.springframework.security.core.userdetails.UserDetails;
import org.springframework.stereotype.Component;
import org.springframework.web.context.annotation.RequestScope;
import org.springframework.web.context.request.RequestContextHolder;
import org.springframework.web.context.request.ServletRequestAttributes;

import java.time.Duration;
import java.time.Instant;
import java.time.temporal.ChronoUnit;
import java.util.ArrayList;
import java.util.Arrays;
import java.util.List;
import java.util.Optional;
import java.util.Set;
import java.util.stream.Stream;

import static jasper.repository.spec.OriginSpec.isOrigin;
import static jasper.repository.spec.QualifiedTag.originSelector;
import static jasper.repository.spec.QualifiedTag.qt;
import static jasper.repository.spec.QualifiedTag.qtList;
import static jasper.repository.spec.QualifiedTag.selector;
import static jasper.repository.spec.RefSpec.hasAnyQualifiedTag;
import static jasper.repository.spec.TagSpec.isAnyQualifiedTag;
import static jasper.repository.spec.TagSpec.notPrivateTag;
import static jasper.security.AuthoritiesConstants.ADMIN;
import static jasper.security.AuthoritiesConstants.EDITOR;
import static jasper.security.AuthoritiesConstants.MOD;
import static jasper.security.AuthoritiesConstants.ROLE_PREFIX;
import static jasper.security.AuthoritiesConstants.SA;
import static jasper.security.AuthoritiesConstants.USER;
import static org.apache.commons.lang3.StringUtils.isBlank;
import static org.apache.commons.lang3.StringUtils.isNotBlank;
import static org.springframework.data.jpa.domain.Specification.where;

/**
 * This single class is where all authorization decisions are made.
 * Authorization decisions are made based on six criteria:
 * 1. The user tag
 * 2. The local origin (always the same as the user tag origin)
 * 3. The user role (SYSADMIN, ADMIN, MOD, EDITOR, USER, VIEWER, ANONYMOUS)
 * 4. The user access tags
 * 5. Is multi-tenant enabled?
 * 6. Is the JWT token fresh? (less than 15 minutes old)
 *
 * These criteria may be sourced in three cascading steps:
 * 1. Application properties (set by command line, environment variables, or default value)
 * 2. JWT token claims
 * 3. Request headers
 *
 * The local origin is set by headers with the highest precedence, then JWT and
 * finally application properties.
 * Roles and access tags merge to be the more elevated role.
 *
 * The application properties that can be configured are:
 * 1. localOrigin (""): set the local origin
 * 2. multiTenant (false): enable or disable multi-tenant
 * 3. defaultRole ("ROLE_ANONYMOUS"): set the default role
 * 4. defaultReadAccess ([]): set the default read access tags
 * 5. defaultWriteAccess ([]): set the default write access tags
 * 6. defaultTagReadAccess ([]): set the default tag read access tags
 * 7. defaultTagWriteAccess ([]): set the default tag write access tags
 * 8. usernameClaim ("sub"): the JWT claim to use as a username
 * 9. allowUsernameClaimOrigin (false): allow the JWT username claim to set the local origin
 * 10. authoritiesClaim ("auth"): the JWT claim to use as a role
 * 11. readAccessClaim ("readAccess"): the JWT claim to use as read access tags
 * 12. readAccessClaim ("writeAccess"): the JWT claim to use as write access tags
 * 13. tagReadAccessClaim ("tagReadAccess"): the JWT claim to use as tag read access tags
 * 14. tagWriteAccessClaim ("tagWriteAccess"): the JWT claim to use as tag write access tags
 * 15. allowLocalOriginHeader (false): enable setting the local origin in the header
 * 16. allowAuthHeaders (false): enable setting the user access tags in the header
 *
 * The following headers are checked if enabled:
 * 1. User-Tag
 * 2. Local-Origin
 * 3. User-Role
 * 4. Write-Access
 * 5. Read-Access
 * 6. Tag-Write-Access
 * 7. Tag-Read-Access
 *
 * If no username is not set and the role is at least MOD it will default to +user.
 */
@Component
@RequestScope
public class Auth {
	private static final Logger logger = LoggerFactory.getLogger(Auth.class);

	public static final String USER_TAG_HEADER = "User-Tag";
	public static final String USER_ROLE_HEADER = "User-Role";
	public static final String LOCAL_ORIGIN_HEADER = "Local-Origin";
	public static final String WRITE_ACCESS_HEADER = "Write-Access";
	public static final String READ_ACCESS_HEADER = "Read-Access";
	public static final String TAG_WRITE_ACCESS_HEADER = "Tag-Write-Access";
	public static final String TAG_READ_ACCESS_HEADER = "Tag-Read-Access";

	@Autowired
	Props props;
	@Autowired
	RoleHierarchy roleHierarchy;
	@Autowired
	UserRepository userRepository;
	@Autowired
	RefRepository refRepository;

	// Cache
	protected Set<String> roles;
	protected Claims claims;
	protected String principal;
	protected QualifiedTag userTag;
	protected String origin;
	protected Optional<User> user;
	protected QualifiedTag publicTag;
	protected List<QualifiedTag> readAccess;
	protected List<QualifiedTag> writeAccess;
	protected List<QualifiedTag> tagReadAccess;
	protected List<QualifiedTag> tagWriteAccess;

	/**
	 * Is this origin local. Nulls and empty strings are both considered to
	 * be the default origin.
	 */
	public boolean local(String origin) {
		return getOrigin().equals(qt(origin).origin);
	}

	/**
	 * Has the user logged in within 15 minutes?
	 */
	public boolean freshLogin() {
		var iat = getClaims().getIssuedAt();
		if (iat != null && iat.toInstant().isAfter(Instant.now().minus(Duration.of(15, ChronoUnit.MINUTES)))) {
			return true;
		}
		throw new FreshLoginException();
	}

	/**
	 * Is the current user logged in? Only if they have a user tag which is not blank.
	 * Otherwise, an anonymous request is being made and no user tag should be expected.
	 * Mods, Admins and SysAdmins cannot make anonymous requests, as they will be
	 * a default user tag +user.
	 */
	public boolean isLoggedIn() {
		return isNotBlank(getPrincipal());
	}

	/**
	 * Can the user read this Ref?
	 * Only considers the Ref given, does not check if it is modified from
	 * the database version.
	 */
	public boolean canReadRef(HasTags ref) {
		// Sysadmin can always read anything
		if (hasRole(SA)) return true;
		// Mods can read anything in their local origin if multi tenant
		// In single tenant mods and above can read anything
		if (hasRole(MOD) && originSelector(getMultiTenantOrigin()).captures(originSelector(ref.getOrigin()))) return true;
		// No tags, only mods can read
		if (ref.getTags() == null) return false;
		// Add the ref's origin to its tag list
		var qualifiedTags = qtList(ref.getOrigin(), ref.getTags());
		// Anyone can read ref if it is public
		if (captures(getPublicTag(), qualifiedTags)) return true;
		// Check if owner
		if (owns(qualifiedTags)) return true;
		// Check if user read access tags capture anything in the ref tags
		return captures(getReadAccess(), qualifiedTags);
	}

	protected boolean canReadRef(String url, String origin) {
		var maybeExisting = refRepository.findFirstByUrlAndOriginOrderByModifiedDesc(url, origin);
		return maybeExisting.filter(this::canReadRef).isPresent();
	}

	/**
	 * Can the user update an existing Ref with given updated version?
	 * Checks the existing database version for write access and verifies any
	 * tag additions.
	 * @param ref the updated ref
	 */
	public boolean canWriteRef(Ref ref) {
		// First check if we can write to the existing Ref
		if (!canWriteRef(ref.getUrl(), ref.getOrigin())) return false;
		// If we can write to the existing we are granted permission
		// We do not need to check if we have write access to the updated Ref,
		// as self revocation is allowed
		var maybeExisting = refRepository.findFirstByUrlAndOriginOrderByModifiedDesc(ref.getUrl(), ref.getOrigin());
		// We do need to check if we are allowed to add any of the new tags
		// by calling canAddTag on each one
		return newTags(ref.getTags(), maybeExisting.map(Ref::getTags)).allMatch(this::canAddTag);
	}

	/**
	 * Can the user write to an existing Ref.
	 */
	public boolean canWriteRef(String url, String origin) {
		// Only writing to the local origin ever permitted
		if (!local(origin)) return false;
		// Minimum role for writing Refs is USER
		if (!hasRole(USER)) return false;
		var maybeExisting = refRepository.findFirstByUrlAndOriginOrderByModifiedDesc(url, origin);
		// If we're creating, simply having the role USER is enough
		if (maybeExisting.isEmpty()) return true;
		var existing = maybeExisting.get();
		if (existing.getTags() != null) {
			// First write check of an existing Ref must be for the locked tag
			if (existing.getTags().contains("locked")) return false;
			// Mods can write anything in their origin
			if (hasRole(MOD)) return true;
			var qualifiedTags = qtList(origin, existing.getTags());
			// Check if owner
			if (owns(qualifiedTags)) return true;
			// Check access tags
			return captures(getWriteAccess(), qualifiedTags);
		}
		return false;
	}

	/**
	 * Does the user have permission to use a tag when tagging Refs?
	 */
	public boolean canAddTag(String tag) {
		if (hasRole(MOD)) return true;
		if (!hasRole(USER)) return false;
		if (isPublicTag(tag)) return true;
		var qt = selector(tag + getOrigin());
		if (isUser(qt)) return true;
		return captures(getTagReadAccess(), qt);
	}

	/**
	 * Does the user have permission to use all tags when tagging Refs?
	 */
	public boolean canAddTags(List<String> tags) {
		if (hasRole(MOD)) return true;
		if (!hasRole(USER)) return false;
		return tags.stream().allMatch(this::canAddTag);
	}

	/**
	 * Can the user add these tags to an existing ref?
	 */
	public boolean canTagAll(List<String> tags, String url, String origin) {
		// Only writing to the local origin ever permitted
		if (!local(origin)) return false;
		if (hasRole(MOD)) return true;
		if (!hasRole(USER)) return false;
		for (var tag : tags) {
			if (!canTag(tag, url, origin)) return false;
		}
		return true;
	}

	public List<String> tagPatch(List<String> patch) {
		return patch.stream().map(p -> p.startsWith("-") ? p.substring(1) : p).toList();
	}

	/**
	 * Can the user add this tag to an existing ref?
	 */
	public boolean canTag(String tag, String url, String origin) {
		// Only writing to the local origin ever permitted
		if (!local(origin)) return false;
		if (hasRole(MOD)) return true;
		// Editor has special access to add public tags to Refs they can read
		if (hasRole(EDITOR) &&
			isPublicTag(tag) &&
			// Except for public, an Editor cannot make a private Ref public or vice-versa
			!tag.equals("public") &&
			// Except for locked, an Editor cannot make a locked Ref editable or vice-versa
			!tag.equals("locked") &&
			canReadRef(url, origin)) return true;
		// You can add the tag, and you can edit the ref
		return canAddTag(tag) && canWriteRef(url, origin);
	}

	/**
	 * Is this a public tag?
	 * Public tags start with a letter or number.
	 */
	public static boolean isPublicTag(String tag) {
		if (isPrivateTag(tag)) return false;
		if (isProtectedTag(tag)) return false;
		return true;
	}

	/**
	 * Is this a private tag?
	 * Private tags start with a _.
	 */
	public static boolean isPrivateTag(String tag) {
		return tag.startsWith("_");
	}

	/**
	 * Is this a protected tag?
	 * Protected tags start with a +.
	 */
	public static boolean isProtectedTag(String tag) {
		return tag.startsWith("+");
	}

	/**
	 * Can the user read the given qualified tag and any associated entities? (Ext, User, Plugin, Template)
	 * A selector is a tag that may contain an origin, or an origin with no tag.
	 * In multi-tenant mode you have no read access outside your origin by default.
	 */
	public boolean canReadTag(String qualifiedTag) {
		if (hasRole(SA)) return true;
		var qt = selector(qualifiedTag);
		// In single tenant mode, non private tags are all readable
		// In multi tenant mode, local non private tags are all readable
		if (!isPrivateTag(qualifiedTag) && (!props.isMultiTenant() || local(qt.origin))) return true;
		// In single tenant mode, mods can read anything
		// In multi tenant mode, mods can ready anything in their origin
		if (hasRole(MOD) && originSelector(getMultiTenantOrigin()).captures(qt)) return true;
		// Can read own user tag
		if (isUser(qualifiedTag)) return true;
		// Finally check access tags
		return captures(getTagReadAccess(), qt);
	}

	/**
	 * Can the user modify the associated Ext and User entities of a tag?
	 */
	public boolean canWriteTag(String qualifiedTag) {
		var qt = selector(qualifiedTag);
		// Only writing to the local origin ever permitted
		if (!local(qt.origin)) return false;
		// Mods can write anything in their origin
		if (hasRole(MOD)) return true;
		// Editors have special access to edit public tag Exts
		if (hasRole(EDITOR) && isPublicTag(qualifiedTag)) return true;
		// Viewers may only edit their user ext
		if (isUser(qt)) return true;
		// User is required to edit anything other than your own user
		if (!hasRole(USER)) return false;
		// Check access tags
		return captures(getTagWriteAccess(), qt);
	}

	/**
	 * Does the user's tag match this tag?
	 */
	public boolean isUser(QualifiedTag qt) {
		return isLoggedIn() && getUserTag().matches(qt);
	}

	public boolean isUser(String qualifiedTag) {
		return isUser(selector(qualifiedTag));
	}

	public boolean owns(List<QualifiedTag> qt) {
		return qt.stream().anyMatch(this::isUser);
	}

	/**
	 * Check all the individual selectors of the query and verify they can all
	 * be read.
	 */
	public boolean canReadQuery(Query filter) {
		// Anyone can read the empty query (retrieve all Refs)
		if (filter.getQuery() == null) return true;
		// Mod
		if (hasRole(MOD)) return true;
		var tagList = Arrays.stream(filter.getQuery().split("[!:|()\\s]+"))
			.filter(StringUtils::isNotBlank)
			.filter(Auth::isPrivateTag)
			.filter(qt -> !isUser(qt))
			.map(QualifiedTag::selector)
			.toList();
		if (tagList.isEmpty()) return true;
		return captures(getTagReadAccess(), tagList);
	}

	/**
	 * Is the user Sysadmin role in multi tenant, Admin in single tenant
	 */
	public boolean sysAdmin() {
		if (props.isMultiTenant()) return hasRole(SA);
		return hasRole(ADMIN);
	}

	/**
	 * Is the user Sysadmin role in multi tenant, Mod in single tenant
	 */
	public boolean sysMod() {
		if (props.isMultiTenant()) return hasRole(SA);
		return hasRole(MOD);
	}

	/**
	 * Can this user be updated?
	 * Check if the user can write this tag, and that their role is not smaller.
	 */
	public boolean canWriteUser(String tag) {
		// Only writing to the local origin ever permitted
		if (!local(selector(tag).origin)) return false;
		if (hasRole(MOD)) return true;
		if (!canWriteTag(tag)) return false;
		var role = userRepository.findFirstByQualifiedTagOrderByModifiedDesc(tag).map(User::getRole).orElse(null);
		return isBlank(role) || hasRole(role);
	}

	/**
	 * Can this user be updated with the given user?
	 * Check that the user is writeable, and that the user has write access to all new tags.
	 * Do not allow public tags to be given write access.
	 */
	public boolean canWriteUser(User user) {
		if (!canWriteUser(user.getQualifiedTag())) return false;
		if (isNotBlank(user.getRole()) && !hasRole(user.getRole())) return false;
		if (hasRole(MOD)) return true;
		var maybeExisting = userRepository.findFirstByQualifiedTagOrderByModifiedDesc(user.getQualifiedTag());
		// No public tags in write access
		if (user.getWriteAccess() != null && user.getWriteAccess().stream().anyMatch(Auth::isPublicTag)) return false;
		// The writing user must already have write access to give read or write access to another user
		if (!newTags(user.getTagReadAccess(), maybeExisting.map(User::getTagReadAccess)).allMatch(this::tagWriteAccessCaptures)) return false;
		if (!newTags(user.getTagWriteAccess(), maybeExisting.map(User::getTagWriteAccess)).allMatch(this::tagWriteAccessCaptures)) return false;
		if (!newTags(user.getReadAccess(), maybeExisting.map(User::getReadAccess)).allMatch(this::writeAccessCaptures)) return false;
		if (!newTags(user.getWriteAccess(), maybeExisting.map(User::getWriteAccess)).allMatch(this::writeAccessCaptures)) return false;
		return true;
	}

	public List<String> filterTags(List<String> tags) {
		if (tags == null) return null;
		if (hasRole(MOD)) return tags;
		return tags.stream()
			.filter(tag -> canReadTag(tag + getOrigin()))
			.toList();
	}

	public List<String> hiddenTags(List<String> tags) {
		if (hasRole(MOD)) return null;
		if (tags == null) return null;
		return tags.stream()
			.filter(tag -> !canReadTag(tag + getOrigin()))
			.toList();
	}

	public Specification<Ref> refReadSpec() {
		if (sysMod()) return where(null);
		var spec = where(hasRole(MOD) ? isOrigin(getMultiTenantOrigin()) : getPublicTag().refSpec());
		if (isLoggedIn()) {
			spec = spec.or(getUserTag().refSpec());
		}
		return spec.or(hasAnyQualifiedTag(getReadAccess()));
	}

	public <T extends Tag> Specification<T> tagReadSpec() {
		if (sysMod()) return where(null);
		var spec = Specification.<T>where(isOrigin(getMultiTenantOrigin()));
		if (!hasRole(MOD)) spec = spec.and(notPrivateTag());
		if (isLoggedIn()) {
			spec = spec.or(getUserTag().spec());
		}
		return spec.or(isAnyQualifiedTag(getTagReadAccess()));
	}

	protected boolean tagWriteAccessCaptures(String tag) {
		if (hasRole(MOD)) return true;
		var qt = selector(tag + getOrigin());
		if (isUser(qt)) return true; // Viewers may only edit their user ext
		if (!hasRole(USER)) return false;
		return captures(getTagWriteAccess(), qt);
	}

	protected boolean writeAccessCaptures(String tag) {
		if (hasRole(MOD)) return true;
		if (!hasRole(USER)) return false;
		var qt = selector(tag + getOrigin());
		if (isUser(qt)) return true;
		return captures(getWriteAccess(), qt);
	}

	protected static boolean captures(List<QualifiedTag> selectors, List<QualifiedTag> target) {
		if (selectors == null) return false;
		if (selectors.isEmpty()) return false;
		if (target == null) return false;
		if (target.isEmpty()) return false;
		for (var selector : selectors) {
			if (captures(selector, target)) return true;
		}
		return false;
	}

	protected static boolean captures(List<QualifiedTag> selectors, QualifiedTag target) {
		if (selectors == null) return false;
		if (selectors.isEmpty()) return false;
		if (target == null) return false;
		for (var selector : selectors) {
			if (selector.captures(target)) return true;
		}
		return false;
	}

	protected static boolean captures(QualifiedTag selector, List<QualifiedTag> target) {
		if (selector == null) return false;
		if (target == null) return false;
		if (target.isEmpty()) return false;
		for (var t : target) {
			if (selector.captures(t)) return true;
		}
		return false;
	}

	protected static Stream<String> newTags(List<String> changes, Optional<List<String>> existing) {
		if (changes == null) return Stream.empty();
		if (existing.isEmpty()) return changes.stream();
		return changes.stream().filter(tag -> !existing.get().contains(tag));
	}

	public String getPrincipal() {
		if (principal == null) {
			var authn = getAuthentication();
			if (authn == null) return null;
			if (authn instanceof JwtAuthentication j) {
				principal = j.getPrincipal();
			} else {
				if (authn instanceof AnonymousAuthenticationToken) return null;
				if (authn.getPrincipal() == null) return null;
				if (authn.getPrincipal() instanceof String username) {
					principal = username;
				} else if (authn.getPrincipal() instanceof UserDetails d) {
					principal = d.getUsername();
				} else {
					return null;
				}
			}
		}
		return principal;
	}

	public QualifiedTag getUserTag() {
		if (userTag == null) {
			if (!isLoggedIn()) return null;
			userTag = qt(getPrincipal());
		}
		return userTag;
	}

	protected Optional<User> getUser() {
		if (user == null) {
<<<<<<< HEAD
			if (!isLoggedIn()) return Optional.empty();
			user = userRepository.findFirstByQualifiedTagOrderByModifiedDesc(getUserTag().toString());
=======
			var auth = getAuthentication();
			user = Optional.ofNullable((User) auth.getDetails());
			if (isLoggedIn() && user.isEmpty()) {
				user = userRepository.findOneByQualifiedTag(getUserTag().toString());
			}
>>>>>>> f3ecd5d1
		}
		return user;
	}

	public String getOrigin() {
		if (origin == null) {
			origin = props.getLocalOrigin();
			if (props.isAllowLocalOriginHeader() && getOriginHeader() != null) {
				origin = getOriginHeader().toLowerCase();
			} else if (isLoggedIn() && props.isAllowUsernameClaimOrigin() && getPrincipal().contains("@")) {
				try {
					origin = qt(getPrincipal()).origin;
				} catch (UnsupportedOperationException ignored) {}
			}
		}
		return origin;
	}

	public static String getOriginHeader() {
		if (RequestContextHolder.getRequestAttributes() instanceof ServletRequestAttributes attribs) {
			logger.debug("{}: {}", LOCAL_ORIGIN_HEADER, attribs.getRequest().getHeader(LOCAL_ORIGIN_HEADER));
			return attribs.getRequest().getHeader(LOCAL_ORIGIN_HEADER);
		}
		return null;
	}

	public QualifiedTag getPublicTag() {
		if (publicTag == null) {
			return selector("public" + getMultiTenantOrigin());
		}
		return publicTag;
	}

	protected String getMultiTenantOrigin() {
		return props.isMultiTenant() ? getOrigin() : "@*";
	}

	public List<QualifiedTag> getReadAccess() {
		if (readAccess == null) {
			readAccess = new ArrayList<>();
			if (props.getDefaultReadAccess() != null) {
				readAccess.addAll(getQualifiedTags(props.getDefaultReadAccess()));
			}
			if (props.isAllowAuthHeaders()) {
				readAccess.addAll(getHeaderQualifiedTags(READ_ACCESS_HEADER));
			}
			if (isLoggedIn()) {
				readAccess.addAll(getClaimQualifiedTags(props.getReadAccessClaim()));
				readAccess.addAll(qtList(getMultiTenantOrigin(), getUser()
						.map(User::getReadAccess)
						.orElse(List.of())));
			}
		}
		return readAccess;
	}

	public List<QualifiedTag> getWriteAccess() {
		if (writeAccess == null) {
			writeAccess = new ArrayList<>();
			if (props.getDefaultWriteAccess() != null) {
				writeAccess.addAll(getQualifiedTags(props.getDefaultWriteAccess()));
			}
			if (props.isAllowAuthHeaders()) {
				writeAccess.addAll(getHeaderQualifiedTags(WRITE_ACCESS_HEADER));
			}
			if (isLoggedIn()) {
				writeAccess.addAll(getClaimQualifiedTags(props.getWriteAccessClaim()));
				writeAccess.addAll(qtList(getMultiTenantOrigin(), getUser()
						.map(User::getWriteAccess)
						.orElse(List.of())));
			}
		}
		return writeAccess;
	}

	public List<QualifiedTag> getTagReadAccess() {
		if (tagReadAccess == null) {
			tagReadAccess = new ArrayList<>(getReadAccess());
			if (props.getDefaultTagReadAccess() != null) {
				tagReadAccess.addAll(getQualifiedTags(props.getDefaultTagReadAccess()));
			}
			if (props.isAllowAuthHeaders()) {
				tagReadAccess.addAll(getHeaderQualifiedTags(TAG_READ_ACCESS_HEADER));
			}
			if (isLoggedIn()) {
				tagReadAccess.addAll(getClaimQualifiedTags(props.getTagReadAccessClaim()));
				tagReadAccess.addAll(qtList(getMultiTenantOrigin(), getUser()
						.map(User::getTagReadAccess)
						.orElse(List.of())));
			}
		}
		return tagReadAccess;
	}

	public List<QualifiedTag> getTagWriteAccess() {
		if (tagWriteAccess == null) {
			tagWriteAccess = new ArrayList<>(getWriteAccess());
			if (props.getDefaultTagWriteAccess() != null) {
				tagWriteAccess.addAll(getQualifiedTags(props.getDefaultTagWriteAccess()));
			}
			if (props.isAllowAuthHeaders()) {
				tagWriteAccess.addAll(getHeaderQualifiedTags(TAG_WRITE_ACCESS_HEADER));
			}
			if (isLoggedIn()) {
				tagWriteAccess.addAll(getClaimQualifiedTags(props.getTagWriteAccessClaim()));
				tagWriteAccess.addAll(qtList(getMultiTenantOrigin(), getUser()
						.map(User::getTagWriteAccess)
						.orElse(List.of())));
			}
		}
		return tagWriteAccess;
	}

	public boolean hasAuthority(String authority) {
		return hasAnyAuthority(authority);
	}

	public boolean hasAnyAuthority(String... authorities) {
		return hasAnyAuthorityName(null, authorities);
	}

	public boolean hasRole(String role) {
		return hasAnyRole(role);
	}

	public boolean hasAnyRole(String... roles) {
		return hasAnyAuthorityName(ROLE_PREFIX, roles);
	}

	private boolean hasAnyAuthorityName(String prefix, String... roles) {
		Set<String> roleSet = getAuthoritySet();
		for (String role : roles) {
			String defaultedRole = getRoleWithPrefix(prefix, role);
			if (roleSet.contains(defaultedRole)) {
				return true;
			}
		}
		return false;
	}

	public AbstractAuthenticationToken getAuthentication() {
		return (AbstractAuthenticationToken) SecurityContextHolder.getContext().getAuthentication();
	}

	public Claims getClaims() {
		if (claims == null) {
			var auth = getAuthentication();
			if (auth instanceof JwtAuthentication j) {
				claims = j.getClaims();
			} else {
				claims = new DefaultClaims();
			}
		}
		return claims;
	}

	public Set<String> getAuthoritySet() {
		if (roles == null) {
			var userAuthorities = new ArrayList<>(getAuthentication().getAuthorities());
			roles = AuthorityUtils.authorityListToSet(roleHierarchy != null ?
					roleHierarchy.getReachableGrantedAuthorities(userAuthorities) :
					userAuthorities);
		}
		return roles;
	}

	private static String getRoleWithPrefix(String prefix, String role) {
		if (role == null) return null;
		if (prefix == null) return role;
		if (prefix.length() == 0) return role;
		if (role.startsWith(prefix)) return role;
		return prefix + role;
	}

	private static List<String> getHeaderList(String headerName) {
		var header = getHeader(headerName);
		if (header != null) {
			return List.of(header.split(","));
		}
		return List.of();
	}

	public static String getHeader(String headerName) {
		if (RequestContextHolder.getRequestAttributes() instanceof ServletRequestAttributes a) {
			return a.getRequest().getHeader(headerName);
		}
		return null;
	}

	private static List<QualifiedTag> getHeaderQualifiedTags(String headerName) {
		return getHeaderList(headerName).stream().map(QualifiedTag::selector).toList();
	}

	public List<String> getClaimTags(String claim) {
		if (!getClaims().containsKey(claim)) return List.of();
		return List.of(getClaims().get(claim, String.class).split(","));
	}

	public List<QualifiedTag> getClaimQualifiedTags(String claim) {
		return getClaimTags(claim).stream().map(QualifiedTag::selector).toList();
	}

	public static List<QualifiedTag> getQualifiedTags(String[] tags) {
		return Stream.of(tags).map(QualifiedTag::selector).toList();
	}

}<|MERGE_RESOLUTION|>--- conflicted
+++ resolved
@@ -566,16 +566,11 @@
 
 	protected Optional<User> getUser() {
 		if (user == null) {
-<<<<<<< HEAD
-			if (!isLoggedIn()) return Optional.empty();
-			user = userRepository.findFirstByQualifiedTagOrderByModifiedDesc(getUserTag().toString());
-=======
 			var auth = getAuthentication();
 			user = Optional.ofNullable((User) auth.getDetails());
 			if (isLoggedIn() && user.isEmpty()) {
-				user = userRepository.findOneByQualifiedTag(getUserTag().toString());
-			}
->>>>>>> f3ecd5d1
+				user = userRepository.findFirstByQualifiedTagOrderByModifiedDesc(getUserTag().toString());
+			}
 		}
 		return user;
 	}
