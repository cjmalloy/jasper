--- conflicted
+++ resolved
@@ -118,14 +118,8 @@
 	}
 
 	protected boolean canReadRef(String url, String origin) {
-<<<<<<< HEAD
 		var maybeExisting = refRepository.findFirstByUrlAndOriginOrderByModifiedDesc(url, origin);
-		if (maybeExisting.isEmpty()) return false;
-		return canReadRef(maybeExisting.get());
-=======
-		var maybeExisting = refRepository.findOneByUrlAndOrigin(url, origin);
 		return maybeExisting.filter(this::canReadRef).isPresent();
->>>>>>> 5335b07b
 	}
 
 	public boolean canWriteRef(Ref ref) {
