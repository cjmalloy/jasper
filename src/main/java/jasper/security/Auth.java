--- conflicted
+++ resolved
@@ -199,16 +199,12 @@
 	public boolean canWriteRef(Ref ref) {
 		// First check if we can write to the existing Ref
 		if (!canWriteRef(ref.getUrl(), ref.getOrigin())) return false;
-<<<<<<< HEAD
-		var maybeExisting = refRepository.findFirstByUrlAndOriginOrderByModifiedDesc(ref.getUrl(), ref.getOrigin());
-=======
 		// If we can write to the existing we are granted permission
 		// We do not need to check if we have write access to the updated Ref,
 		// as self revocation is allowed
-		var maybeExisting = refRepository.findOneByUrlAndOrigin(ref.getUrl(), ref.getOrigin());
+		var maybeExisting = refRepository.findFirstByUrlAndOriginOrderByModifiedDesc(ref.getUrl(), ref.getOrigin());
 		// We do need to check if we are allowed to add any of the new tags
 		// by calling canAddTag on each one
->>>>>>> ad50d0a1
 		return newTags(ref.getTags(), maybeExisting.map(Ref::getTags)).allMatch(this::canAddTag);
 	}
 
@@ -220,13 +216,7 @@
 		if (!local(origin)) return false;
 		// Minimum role for writing Refs is USER
 		if (!hasRole(USER)) return false;
-<<<<<<< HEAD
 		var maybeExisting = refRepository.findFirstByUrlAndOriginOrderByModifiedDesc(url, origin);
-		if (maybeExisting.isEmpty()) return true;
-		var existing = maybeExisting.get();
-		if (existing.getTags() != null) {
-=======
-		var maybeExisting = refRepository.findOneByUrlAndOrigin(url, origin);
 		// If we're creating, simply having the role USER is enough
 		if (maybeExisting.isEmpty()) return true;
 		var existing = maybeExisting.get();
@@ -235,7 +225,6 @@
 			if (existing.getTags().contains("locked")) return false;
 			// Mods can write anything in their origin
 			if (hasRole(MOD)) return true;
->>>>>>> ad50d0a1
 			return captures(getWriteAccess(), qtList(origin, existing.getTags()));
 		}
 		return false;
@@ -408,13 +397,8 @@
 		if (!local(selector(tag).origin)) return false;
 		if (hasRole(MOD)) return true;
 		if (!canWriteTag(tag)) return false;
-<<<<<<< HEAD
-		var oldRole = userRepository.findFirstByQualifiedTagOrderByModifiedDesc(tag).map(User::getRole).orElse(null);
-		return isBlank(oldRole) || hasRole(oldRole);
-=======
-		var role = userRepository.findOneByQualifiedTag(tag).map(User::getRole).orElse(null);
+		var role = userRepository.findFirstByQualifiedTagOrderByModifiedDesc(tag).map(User::getRole).orElse(null);
 		return isBlank(role) || hasRole(role);
->>>>>>> ad50d0a1
 	}
 
 	/**
