--- conflicted
+++ resolved
@@ -376,12 +376,8 @@
 
 	protected Optional<User> getUser() {
 		if (user == null) {
-<<<<<<< HEAD
+			if (!isLoggedIn()) return Optional.empty();
 			user = userRepository.findFirstByQualifiedTagOrderByModifiedDesc(getUserTag().toString());
-=======
-			if (!isLoggedIn()) return Optional.empty();
-			user = userRepository.findOneByQualifiedTag(getUserTag().toString());
->>>>>>> e1d3c419
 		}
 		return user;
 	}
