package jasper.component;

import feign.FeignException;
import feign.RetryableException;
import io.github.resilience4j.bulkhead.annotation.Bulkhead;
import io.micrometer.core.annotation.Timed;
import jasper.client.JasperClient;
import jasper.client.dto.JasperMapper;
import jasper.domain.Ref;
import jasper.domain.Ref_;
import jasper.domain.proj.HasTags;
import jasper.errors.AlreadyExistsException;
import jasper.errors.DuplicateModifiedDateException;
import jasper.errors.InvalidPluginException;
import jasper.errors.InvalidPushException;
import jasper.errors.InvalidTemplateException;
import jasper.errors.OperationForbiddenOnOriginException;
import jasper.errors.PullLocalException;
import jasper.repository.ExtRepository;
import jasper.repository.PluginRepository;
import jasper.repository.RefRepository;
import jasper.repository.TemplateRepository;
import jasper.repository.UserRepository;
import jasper.repository.filter.RefFilter;
import jasper.repository.filter.TagFilter;
import org.apache.http.conn.HttpHostConnectException;
import org.slf4j.Logger;
import org.slf4j.LoggerFactory;
import org.springframework.beans.factory.annotation.Autowired;
import org.springframework.data.domain.PageRequest;
import org.springframework.stereotype.Component;

import javax.net.ssl.SSLHandshakeException;
import java.io.IOException;
import java.io.InputStream;
import java.time.Instant;
import java.util.ArrayList;
import java.util.List;
import java.util.Optional;

import static jasper.client.JasperClient.params;
import static jasper.domain.proj.HasOrigin.origin;
import static jasper.domain.proj.HasOrigin.subOrigin;
import static jasper.domain.proj.Tag.localTag;
import static jasper.domain.proj.Tag.tagOrigin;
import static jasper.plugin.Cache.getCache;
import static jasper.plugin.Origin.getOrigin;
import static jasper.plugin.Pull.getPull;
import static jasper.plugin.Push.getPush;
import static jasper.util.Logging.getMessage;
import static java.lang.Math.max;
import static java.lang.Math.min;
import static org.apache.commons.lang3.StringUtils.isBlank;
import static org.springframework.data.domain.Sort.by;

@Component
public class Replicator {
	private static final Logger logger = LoggerFactory.getLogger(Replicator.class);

	@Autowired
	RefRepository refRepository;

	@Autowired
	ExtRepository extRepository;

	@Autowired
	UserRepository userRepository;

	@Autowired
	PluginRepository pluginRepository;

	@Autowired
	TemplateRepository templateRepository;

	@Autowired
	JasperClient client;

	@Autowired
	Ingest ingestRef;

	@Autowired
	IngestExt ingestExt;

	@Autowired
	IngestUser ingestUser;

	@Autowired
	IngestPlugin ingestPlugin;

	@Autowired
	IngestTemplate ingestTemplate;

	@Autowired
	JasperMapper mapper;

	@Autowired
	TunnelClient tunnel;

	@Autowired
	ConfigCache configs;

	@Autowired
	Tagger tagger;

	@Autowired
	Optional<FileCache> fileCache;

	boolean fileCacheMissingError = false;

	private record Log(String title, String message) {}

	@Timed(value = "jasper.repl", histogram = true)
	public Fetch.FileRequest fetch(String url, HasTags remote) {
		var root = configs.root();
		if (!root.script("+plugin/origin/pull", remote.getOrigin())) throw new OperationForbiddenOnOriginException(remote.getOrigin());
		var config = getOrigin(remote);
		var localOrigin = subOrigin(remote.getOrigin(), config.getLocal());
		var remoteOrigin = origin(config.getRemote());
		String[] contentType = { "" };
		InputStream[] inputStream = { null };
		tunnel.proxy(remote, baseUri -> {
			try {
				var cache = client.fetch(baseUri, url, remoteOrigin);
				if (fileCache.isPresent()) {
					if (cache.getBody() != null) {
						try (var is = cache.getBody().getInputStream()) {
							fileCache.get().push(url, localOrigin, is);
						}
					} else {
						fileCache.get().push(url, localOrigin, "".getBytes());
						logger.warn("{} Empty response pulling cache ({}) {}",
							remote.getOrigin(), localOrigin, url);
					}
					inputStream[0] = fileCache.get().fetch(url, localOrigin);
				} else if (cache.getBody() != null) {
					inputStream[0] = cache.getBody().getInputStream();
				}
				if (cache.getHeaders().getContentType() != null) {
					contentType[0] = cache.getHeaders().getContentType().toString();
				}
<<<<<<< HEAD
				var metadataPlugins = pluginRepository.findAllByGenerateMetadataByOrigin(pull.getValidationOrigin());
				options.put("modifiedAfter", refRepository.getCursor(localOrigin));
				for (var ref : client.refPull(url, options)) {
					pull.migrate(ref, config);
					if (pull.isGenerateMetadata()) {
						var maybeExisting = refRepository.findFirstByUrlAndOriginOrderByModifiedDesc(ref.getUrl(), ref.getOrigin());
						meta.update(ref, maybeExisting.orElse(null), metadataPlugins);
=======
			} catch (Exception e) {
				logger.warn("{} Failed to fetch from remote cache ({}) {}",
					remote.getOrigin(), remoteOrigin, url);
			}
		});
		if (inputStream[0] == null) return null;
		return new Fetch.FileRequest() {
			@Override
			public String getMimeType() {
				return contentType[0];
			}

			@Override
			public InputStream getInputStream() {
				return inputStream[0];
			}

			@Override
			public void close() throws IOException {
				inputStream[0].close();
			}
		};
	}

	@Timed(value = "jasper.repl", histogram = true)
	@Bulkhead(name = "repl")
	public void pull(Ref remote) {
		var root = configs.root();
		if (!root.script("+plugin/origin/pull", remote.getOrigin())) throw new OperationForbiddenOnOriginException(remote.getOrigin());
		var pull = getPull(remote);
		var config = getOrigin(remote);
		var rootOrigin = remote.getOrigin();
		if (isBlank(config.getLocal())) throw new PullLocalException(remote.getOrigin());
		var localOrigin = subOrigin(remote.getOrigin(), config.getLocal());
		var remoteOrigin = origin(config.getRemote());
		var defaultBatchSize = pull.getBatchSize() == 0 ? root.getMaxReplEntityBatch() : min(pull.getBatchSize(), root.getMaxPullEntityBatch());
		var logs = new ArrayList<Log>();
		tunnel.proxy(remote, baseUri -> {
			try {
				logs.addAll(expBackoff(remote.getOrigin(), defaultBatchSize, pluginRepository.getCursor(localOrigin), (skip, size, after) -> {
					var pluginList = client.pluginPull(baseUri, params(
						"size", size,
						"origin", remoteOrigin,
						"modifiedAfter", after));
					for (var plugin : pluginList) {
						plugin.setOrigin(localOrigin);
						logger.trace("{} Ingesting pulled plugin {}: {}",
							remote.getOrigin(), plugin.getName(), plugin.getQualifiedTag());
						try {
							ingestPlugin.push(plugin);
						} catch (AlreadyExistsException e) {
							// Indicates a double pull
							logger.warn("{} Pulling plugin skipped (double pull detected) {}: {}",
								remote.getOrigin(), remote.getTitle(), remote.getUrl());
							return null;
						} catch (DuplicateModifiedDateException e) {
							// Should not be possible
							logger.error("{} Skipping plugin with duplicate modified date {}: {}",
								remote.getOrigin(), plugin.getName(), plugin.getQualifiedTag());
							logs.add(new Log(
								"Skipping replication of plugin with duplicate modified date %s: %s".formatted(
									plugin.getName(), plugin.getTag()), ""+plugin.getModified()));
						} catch (InvalidPushException e) {
							// Indicates a double pull
							logger.error("{} Skipping plugin with invalid data {}: {}",
								remote.getOrigin(), plugin.getName(), plugin.getQualifiedTag());
							logs.add(new Log(
								"Skipping replication of plugin with invalid data %s: %s".formatted(
									plugin.getName(), plugin.getTag()), ""+plugin.getModified()));
						}
>>>>>>> ff8c2091
					}
					return pluginList.size() == size ? pluginList.getLast().getModified() : null;
				}));
				logs.addAll(expBackoff(remote.getOrigin(), defaultBatchSize, templateRepository.getCursor(localOrigin), (skip, size, after) -> {
					var templateList = client.templatePull(baseUri, params(
						"size", size,
						"origin", remoteOrigin,
						"modifiedAfter", after));
					for (var template : templateList) {
						template.setOrigin(localOrigin);
						logger.trace("{} Ingesting pulled template {}: {}",
							remote.getOrigin(), template.getName(), template.getQualifiedTag());
						try {
							ingestTemplate.push(template);
						} catch (AlreadyExistsException e) {
							// Indicates a double pull
							logger.warn("{} Pulling template skipped (double pull detected) {}: {}",
								remote.getOrigin(), remote.getTitle(), remote.getUrl());
							return null;
						} catch (DuplicateModifiedDateException e) {
							// Should not be possible
							logger.error("{} Skipping template with duplicate modified date {}: {}",
								remote.getOrigin(), template.getName(), template.getQualifiedTag());
							logs.add(new Log(
								"Skipping replication of template with duplicate modified date %s: %s".formatted(
									template.getName(), template.getTag()), ""+template.getModified()));
						} catch (InvalidPushException e) {
							// Should not be possible
							logger.error("{} Skipping template with invalid data {}: {}",
								remote.getOrigin(), template.getName(), template.getQualifiedTag());
							logs.add(new Log(
								"Skipping replication of template with invalid data %s: %s".formatted(
									template.getName(), template.getTag()), ""+template.getModified()));
						}
					}
					return templateList.size() == size ? templateList.getLast().getModified() : null;
				}));
				logs.addAll(expBackoff(remote.getOrigin(), defaultBatchSize, refRepository.getCursor(localOrigin), (skip, size, after) -> {
					logger.trace("{} Pulling batch {}", localOrigin, size);
					var refList = client.refPull(baseUri, params(
						"query", pull.getQuery(),
						"size", size,
						"origin", remoteOrigin,
						"modifiedAfter", after));
					for (var ref : refList) {
						ref.setOrigin(localOrigin);
						pull.migrate(ref, config);
						if (pull.isCachePrefetch() && ref.getUrl().startsWith("cache:") && (fileCache.isEmpty() || !fileCache.get().cacheExists(ref.getUrl(), localOrigin)) ||
							pull.isCacheProxyPrefetch() && ref.hasPlugin("_plugin/cache") && (fileCache.isEmpty() || !fileCache.get().cacheExists("cache:" + getCache(ref).getId(), localOrigin))) {
							ref.addTag("_plugin/delta/cache");
						}
						logger.trace("{} Ingesting pulled ref {}: {}",
							remote.getOrigin(), ref.getTitle(), ref.getUrl());
						try {
							ingestRef.push(rootOrigin, ref, pull.isValidatePlugins(), pull.isStripInvalidPlugins());
						} catch (AlreadyExistsException e) {
							// Indicates a double pull
							logger.warn("{} Pulling batch skipped (double pull detected) {}: {}",
								remote.getOrigin(), remote.getTitle(), remote.getUrl());
							return null;
						} catch (DuplicateModifiedDateException e) {
							// Should not be possible
							logger.error("{} Pulling Ref skipped with duplicate modified date {} {}: {}",
								remote.getOrigin(), ref.getModified(), remote.getTitle(), remote.getUrl());
							logs.add(new Log(
								"Pulling Ref skipped with duplicate modified date (%s): %s".formatted(
									remote.getTitle(), remote.getUrl()), ""+ref.getModified()));
						} catch (InvalidPushException e) {
							// Should not be possible
							logger.error("{} Pulling Ref skipped with invalid data {} {}: {}",
								remote.getOrigin(), ref.getModified(), remote.getTitle(), remote.getUrl());
							logs.add(new Log(
								"Pulling Ref skipped with invalid data (%s): %s".formatted(
									remote.getTitle(), remote.getUrl()), ""+ref.getModified()));
						} catch (InvalidPluginException e) {
							logger.warn("{} Failed Plugin Validation! Skipping replication of Ref ({}) {}: {}",
								remote.getOrigin(), localOrigin, remote.getTitle(), remote.getUrl());
							logs.add(new Log(
								"Failed Plugin Validation! Skipping replication of Ref (%s) %s: %s".formatted(
									localOrigin, remote.getTitle(), remote.getUrl()), getMessage(e)));
						}
					}
					return refList.size() == size ? refList.getLast().getModified() : null;
				}));
				logs.addAll(expBackoff(remote.getOrigin(), defaultBatchSize, extRepository.getCursor(localOrigin), (skip, size, after) -> {
					var extList = client.extPull(baseUri, params(
						"size", size,
						"origin", remoteOrigin,
						"modifiedAfter", after));
					for (var ext : extList) {
						ext.setOrigin(localOrigin);
						logger.trace("{} Ingesting pulled ext {}: {}",
							remote.getOrigin(), ext.getName(), ext.getQualifiedTag());
						try {
							ingestExt.push(rootOrigin, ext, pull.isValidateTemplates(), pull.isStripInvalidTemplates());
						} catch (AlreadyExistsException e) {
							// Indicates a double pull
							logger.warn("{} Pulling Ext skipped (double pull detected) {}: {}",
								remote.getOrigin(), remote.getTitle(), remote.getUrl());
							return null;
						} catch (DuplicateModifiedDateException e) {
							// Should not be possible
							logger.error("{} Skipping Ext with duplicate modified date {}: {}",
								remote.getOrigin(), ext.getName(), ext.getQualifiedTag());
							logs.add(new Log(
								"Skipping replication of template with duplicate modified date %s: %s".formatted(
									ext.getName(), ext.getTag()), ""+ext.getModified()));
						} catch (InvalidTemplateException e) {
							logger.warn("{} Failed Template Validation! Skipping replication of ext {}: {}",
								remote.getOrigin(), ext.getName(), ext.getQualifiedTag());
							tagger.attachLogs(remote.getOrigin(), remote,
								"Failed Template Validation! Skipping replication of ext %s: %s".formatted(
									ext.getName(), ext.getQualifiedTag()), getMessage(e));
						}
					}
					return extList.size() == size ? extList.getLast().getModified() : null;
				}));
				logs.addAll(expBackoff(remote.getOrigin(), defaultBatchSize, userRepository.getCursor(localOrigin), (skip, size, after) -> {
					var userList = client.userPull(baseUri, params(
						"size", size,
						"origin", remoteOrigin,
						"modifiedAfter", after));
					for (var user : userList) {
						user.setOrigin(localOrigin);
						user.setKey(null);
						pull.migrate(user, config);
						logger.trace("{} Ingesting pulled user {}: {}",
							remote.getOrigin(), user.getName(), user.getQualifiedTag());
						try {
							ingestUser.push(user);
						} catch (AlreadyExistsException e) {
							// Indicates a double pull
							logger.warn("{} Pulling User skipped (double pull detected) {}: {}",
								remote.getOrigin(), remote.getTitle(), remote.getUrl());
							return null;
						} catch (DuplicateModifiedDateException e) {
							// Should not be possible
							logger.error("{} Skipping User with duplicate modified date {}: {}",
								remote.getOrigin(), user.getName(), user.getQualifiedTag());
							logs.add(new Log(
								"Skipping replication of user with duplicate modified date %s: %s".formatted(
									user.getName(), user.getTag()), ""+user.getModified()));
						} catch (InvalidPushException e) {
							// Should not be possible
							logger.error("{} Skipping user with invalid data {}: {}",
								remote.getOrigin(), user.getName(), user.getQualifiedTag());
							logs.add(new Log(
								"Skipping replication of user with invalid data %s: %s".formatted(
									user.getName(), user.getTag()), ""+user.getModified()));
						}
					}
					return userList.size() == size ? userList.getLast().getModified() : null;
				}));
			} catch (FeignException e) {
				// Temporary connection issue, ignore
				logger.warn("{} Error pulling {} from origin ({}) {}: {} {}",
					remote.getOrigin(), localOrigin, remoteOrigin, remote.getTitle(), remote.getUrl(), getMessage(e));
			} catch (Exception e) {
				logger.error("{} Fatal error pulling {} from origin {} {}: {} {}",
					remote.getOrigin(), localOrigin, remoteOrigin, remote.getTitle(), remote.getUrl(), getMessage(e));
				tagger.attachError(remote.getOrigin(), remote,
					"Fatal error pulling %s from origin (%s) %s: %s".formatted(
						localOrigin, remoteOrigin, remote.getTitle(), remote.getUrl()), getMessage(e));
			} finally {
				for (var log : logs) tagger.attachLogs(remote.getOrigin(), remote, log.title, log.message);
			}
		});
	}

	@Timed(value = "jasper.repl", histogram = true)
	@Bulkhead(name = "repl")
	public void push(Ref remote) {
		var root = configs.root();
		if (!root.script("+plugin/origin/push", remote.getOrigin())) throw new OperationForbiddenOnOriginException(remote.getOrigin());
		var push = getPush(remote);
		// TODO: only push what user can see
		var config = getOrigin(remote);
		var localOrigin = subOrigin(remote.getOrigin(), config.getLocal());
		var remoteOrigin = origin(config.getRemote());
		var logs = new ArrayList<Log>();
		tunnel.proxy(remote, baseUri -> {
			try {
				var defaultBatchSize = push.getBatchSize() == 0 ? root.getMaxReplEntityBatch() : min(push.getBatchSize(), root.getMaxPushEntityBatch());
				logs.addAll(expBackoff(remote.getOrigin(), defaultBatchSize, client.pluginCursor(baseUri, remoteOrigin), (skip, size, after) -> {
					var pluginList = pluginRepository.findAll(
							TagFilter.builder()
								.origin(localOrigin)
								.query(push.getQuery())
								.modifiedAfter(after)
								.build().spec(),
							PageRequest.of(skip, size, by(Ref_.MODIFIED)))
						.getContent();
					logger.debug("{} Pushing {} plugins to {}", remote.getOrigin(), pluginList.size(), remoteOrigin);
					if (!pluginList.isEmpty()) {
						client.pluginPush(baseUri, remoteOrigin, pluginList);
					}
					return pluginList.size() == size ? pluginList.getLast().getModified() : null;
				}));
				logs.addAll(expBackoff(remote.getOrigin(), defaultBatchSize, client.templateCursor(baseUri, remoteOrigin), (skip, size, after) -> {
					var templateList = templateRepository.findAll(
							TagFilter.builder()
								.origin(localOrigin)
								.query(push.getQuery())
								.modifiedAfter(after)
								.build().spec(),
							PageRequest.of(skip, size, by(Ref_.MODIFIED)))
						.getContent();
					logger.debug("{} Pushing {} templates to {}", remote.getOrigin(), templateList.size(), remoteOrigin);
					if (!templateList.isEmpty()) {
						client.templatePush(baseUri, remoteOrigin, templateList);
					}
					return templateList.size() == size ? templateList.getLast().getModified() : null;
				}));
				logs.addAll(expBackoff(remote.getOrigin(), defaultBatchSize, client.refCursor(baseUri, remoteOrigin), (skip, size, after) -> {
					var refList = refRepository.findAll(
							RefFilter.builder()
								.origin(localOrigin)
								.query(push.getQuery())
								.modifiedAfter(after)
								.build().spec(),
							PageRequest.of(skip, size, by(Ref_.MODIFIED)))
						.map(mapper::domainToDto)
						.getContent();
					logger.debug("{} Pushing {} refs to {}", remote.getOrigin(), refList.size(), remoteOrigin);
					if (!refList.isEmpty()) {
						client.refPush(baseUri, remoteOrigin, refList);
					}
					if (push.isCache()) {
						for (var ref : refList) {
							if (ref.getUrl().startsWith("cache:")) {
								if (fileCache.isPresent()) {
									try (var is = fileCache.get().fetch(ref.getUrl(), localOrigin)) {
										if (is != null) {
											client.push(baseUri, ref.getUrl(), remoteOrigin, is.readAllBytes());
										} else {
											logger.warn("{} Skip pushing empty cache ({}) {}: {}",
												remote.getOrigin(), localOrigin, ref.getTitle(), ref.getUrl());
										}
									} catch (Exception e) {
										logger.warn("{} Failed Pushing Cache! Skipping cache of ref ({}) {}: {}",
											remote.getOrigin(), localOrigin, ref.getTitle(), ref.getUrl(), e);
										logs.add(new Log(
											"Failed Pushing Cache! Skipping cache of ref (%s) %s: %s".formatted(
												localOrigin, ref.getTitle(), ref.getUrl()),
											getMessage(e)));
									}
								} else if (!fileCacheMissingError) {
									// TODO: push to cache api
									fileCacheMissingError = true;
									logger.error("{} File cache not present! Skipping push cache of ref ({}) {}: {}",
										remote.getOrigin(), localOrigin, ref.getTitle(), ref.getUrl());
									logs.add(new Log(
										"File cache not present! Skipping push cache of ref (%s) %s: %s".formatted(
											localOrigin, ref.getTitle(), ref.getUrl()),
										"File cache not present"));
								}
							}
						}
					}
					return refList.size() == size ? refList.getLast().getModified() : null;
				}));
				logs.addAll(expBackoff(remote.getOrigin(), defaultBatchSize, client.extCursor(baseUri, remoteOrigin), (skip, size, after) -> {
					var extList = extRepository.findAll(
							TagFilter.builder()
								.origin(localOrigin)
								.query(push.getQuery())
								.modifiedAfter(after)
								.build().spec(),
							PageRequest.of(skip, size, by(Ref_.MODIFIED)))
						.getContent();
					logger.debug("{} Pushing {} exts to {}", remote.getOrigin(), extList.size(), remoteOrigin);
					if (!extList.isEmpty()) {
						client.extPush(baseUri, remoteOrigin, extList);
					}
					return extList.size() == size ? extList.getLast().getModified() : null;
				}));
				logs.addAll(expBackoff(remote.getOrigin(), defaultBatchSize, client.userCursor(baseUri, remoteOrigin), (skip, size, after) -> {
					var userList = userRepository.findAll(
							TagFilter.builder()
								.origin(localOrigin)
								.query(push.getQuery())
								.modifiedAfter(after)
								.build().spec(),
							PageRequest.of(skip, size, by(Ref_.MODIFIED)))
						.map(mapper::domainToDto)
						.getContent();
					logger.debug("{} Pushing {} users to {}", remote.getOrigin(), userList.size(), remoteOrigin);
					if (!userList.isEmpty()) {
						client.userPush(baseUri, remoteOrigin, userList);
					}
					return userList.size() == size ? userList.getLast().getModified() : null;
				}));
			} catch (FeignException e) {
				// Temporary connection issue, ignore
				logger.warn("{} Error pushing {} to origin ({}) {}: {} {}",
					remote.getOrigin(), localOrigin, remoteOrigin, remote.getTitle(), remote.getUrl(), getMessage(e));
			} catch (Exception e) {
				logger.error("{} Fatal error pushing {} to origin ({}) {}: {} {}",
					remote.getOrigin(), localOrigin, remoteOrigin, remote.getTitle(), remote.getUrl(), getMessage(e));
				tagger.attachError(remote.getOrigin(), remote,
					"Fatal error pushing %s to origin (%s) %s: %s".formatted(
						localOrigin, remoteOrigin, remote.getTitle(), remote.getUrl()), getMessage(e));
			} finally {
				for (var log : logs) tagger.attachLogs(remote.getOrigin(), remote, log.title, log.message);
			}
		});
	}

	private List<Log> expBackoff(String origin, int batchSize, Instant modifiedAfter, ExpBackoff fn) {
		var logs = new ArrayList<Log>();
		var skip = 0;
		var size = batchSize;
		do {
			try {
				logger.trace("{} BATCH ({}, {}): {}",
					origin, skip, size, modifiedAfter);
				modifiedAfter = fn.fetch(skip, size, modifiedAfter);
				skip = 0;
				if (size < batchSize) {
					size = min(batchSize, size * 2);
				}
			} catch (FeignException e) {
				if (e instanceof RetryableException) throw e;
				if (e.getCause() instanceof SSLHandshakeException) throw new RuntimeException(e);
				if (e.getCause() instanceof HttpHostConnectException) throw new RuntimeException(e);
				if (e.status() >= 500) throw e;
				if (e.status() == 403) throw new RuntimeException(e);
				if (e.status() != 413) throw e;
				if (size == 1) {
					logger.error("{} Skipping entity with modified date after {}", origin, modifiedAfter);
					logs.add(new Log("Skipping entity with modified date after " + modifiedAfter, getMessage(e)));
					skip++;
				} else {
					size = max(1, size / 2);
					logs.add(new Log("Error pulling entities, reducing batch size to " + size, getMessage(e)));
				}
			}
		} while (modifiedAfter != null);
		return logs;
	}

	public static boolean isDeletorTag(String tag) {
		tag = localTag(tag);
		return tag.equals("deleted") || tag.endsWith("/deleted");
	}

	public static String deletorTag(String tag) {
		if (isBlank(tag)) return "deleted";
		return localTag(tag) + "/deleted" + tagOrigin(tag);
	}

	public static String deletedTag(String deletor) {
		var local = localTag(deletor);
		if (local.equals("deleted")) return "";
		return local.substring(0, local.length() - "/deleted".length()) + tagOrigin(deletor);
	}

	interface ExpBackoff {
		Instant fetch(int skip, int size, Instant after) throws FeignException;
	}

}<|MERGE_RESOLUTION|>--- conflicted
+++ resolved
@@ -138,15 +138,6 @@
 				if (cache.getHeaders().getContentType() != null) {
 					contentType[0] = cache.getHeaders().getContentType().toString();
 				}
-<<<<<<< HEAD
-				var metadataPlugins = pluginRepository.findAllByGenerateMetadataByOrigin(pull.getValidationOrigin());
-				options.put("modifiedAfter", refRepository.getCursor(localOrigin));
-				for (var ref : client.refPull(url, options)) {
-					pull.migrate(ref, config);
-					if (pull.isGenerateMetadata()) {
-						var maybeExisting = refRepository.findFirstByUrlAndOriginOrderByModifiedDesc(ref.getUrl(), ref.getOrigin());
-						meta.update(ref, maybeExisting.orElse(null), metadataPlugins);
-=======
 			} catch (Exception e) {
 				logger.warn("{} Failed to fetch from remote cache ({}) {}",
 					remote.getOrigin(), remoteOrigin, url);
@@ -217,7 +208,6 @@
 								"Skipping replication of plugin with invalid data %s: %s".formatted(
 									plugin.getName(), plugin.getTag()), ""+plugin.getModified()));
 						}
->>>>>>> ff8c2091
 					}
 					return pluginList.size() == size ? pluginList.getLast().getModified() : null;
 				}));
