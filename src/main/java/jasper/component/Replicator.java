--- conflicted
+++ resolved
@@ -85,26 +85,6 @@
 		var remoteOrigin = origin(config.getRemote());
 		options.put("size", pull.getBatchSize() == 0 ? props.getMaxReplicateBatch() : Math.min(pull.getBatchSize(), props.getMaxReplicateBatch()));
 		options.put("origin", config.getRemote());
-<<<<<<< HEAD
-		try {
-			var url = new URI(isNotBlank(pull.getProxy()) ? pull.getProxy() : origin.getUrl());
-			options.put("modifiedAfter", pluginRepository.getCursor(config.getLocal()));
-			for (var plugin : client.pluginPull(url, options)) {
-				pull.migrate(plugin, config);
-				pluginRepository.save(plugin);
-			}
-			options.put("modifiedAfter", templateRepository.getCursor(config.getLocal()));
-			for (var template : client.templatePull(url, options)) {
-				pull.migrate(template, config);
-				templateRepository.save(template);
-			}
-			options.put("modifiedAfter", refRepository.getCursor(config.getLocal()));
-			for (var ref : client.refPull(url, options)) {
-				pull.migrate(ref, config);
-				if (pull.isGenerateMetadata()) {
-					var maybeExisting = refRepository.findFirstByUrlAndOriginOrderByModifiedDesc(ref.getUrl(), ref.getOrigin());
-					meta.update(ref, maybeExisting.orElse(null));
-=======
 		tunnel.proxy(remote, url -> {
 			try {
 				options.put("modifiedAfter", pluginRepository.getCursor(localOrigin));
@@ -116,14 +96,13 @@
 				for (var template : client.templatePull(url, options)) {
 					pull.migrate(template, config);
 					templateRepository.save(template);
->>>>>>> f3ecd5d1
 				}
 				var metadataPlugins = pluginRepository.findAllByGenerateMetadataByOrigin(pull.getValidationOrigin());
 				options.put("modifiedAfter", refRepository.getCursor(localOrigin));
 				for (var ref : client.refPull(url, options)) {
 					pull.migrate(ref, config);
 					if (pull.isGenerateMetadata()) {
-						var maybeExisting = refRepository.findOneByUrlAndOrigin(ref.getUrl(), ref.getOrigin());
+						var maybeExisting = refRepository.findFirstByUrlAndOriginOrderByModifiedDesc(ref.getUrl(), ref.getOrigin());
 						meta.update(ref, maybeExisting.orElse(null), metadataPlugins);
 					}
 					try {
