--- conflicted
+++ resolved
@@ -74,13 +74,8 @@
 	}
 
 	@Timed(value = "jasper.ref", histogram = true)
-<<<<<<< HEAD
-	public void update(Ref ref, boolean force) {
+	public void update(String rootOrigin, Ref ref) {
 		var maybeExisting = refRepository.findFirstByUrlAndOriginOrderByModifiedDesc(ref.getUrl(), ref.getOrigin());
-=======
-	public void update(String rootOrigin, Ref ref) {
-		var maybeExisting = refRepository.findOneByUrlAndOrigin(ref.getUrl(), ref.getOrigin());
->>>>>>> ff8c2091
 		if (maybeExisting.isEmpty()) throw new NotFoundException("Ref");
 		validate.ref(rootOrigin, ref);
 		rng.update(rootOrigin, ref, maybeExisting.get());
@@ -91,21 +86,12 @@
 	}
 
 	@Timed(value = "jasper.ref", histogram = true)
-<<<<<<< HEAD
-	public void push(Ref ref) {
+	public void silent(String rootOrigin, Ref ref) {
 		var maybeExisting = refRepository.findFirstByUrlAndOriginOrderByModifiedDesc(ref.getUrl(), ref.getOrigin());
-		ref.addHierarchicalTags();
-		validate.ref(ref, true);
-		meta.update(ref, maybeExisting.orElse(null), null);
-		refRepository.save(ref);
-=======
-	public void silent(String rootOrigin, Ref ref) {
-		var maybeExisting = refRepository.findOneByUrlAndOrigin(ref.getUrl(), ref.getOrigin());
 		meta.ref(rootOrigin, ref);
 		ensureSilentUniqueModified(ref);
 		meta.sources(rootOrigin, ref, maybeExisting.orElse(null));
 		messages.updateSilentRef(ref);
->>>>>>> ff8c2091
 	}
 
 	@Timed(value = "jasper.ref", histogram = true)
@@ -114,7 +100,7 @@
 		if (validation) validate.ref(rootOrigin, ref, stripInvalidPlugins);
 		Ref maybeExisting = null;
 		if (generateMetadata) {
-			maybeExisting = refRepository.findOneByUrlAndOrigin(ref.getUrl(), ref.getOrigin()).orElse(null);
+			maybeExisting = refRepository.findFirstByUrlAndOriginOrderByModifiedDesc(ref.getUrl(), ref.getOrigin()).orElse(null);
 			rng.update(rootOrigin, ref, maybeExisting);
 			meta.ref(rootOrigin, ref);
 		} else {
@@ -133,7 +119,7 @@
 	@Transactional
 	@Timed(value = "jasper.ref", histogram = true)
 	public void delete(String rootOrigin, String url, String origin) {
-		var maybeExisting = refRepository.findOneByUrlAndOrigin(url, origin);
+		var maybeExisting = refRepository.findFirstByUrlAndOriginOrderByModifiedDesc(url, origin);
 		if (maybeExisting.isEmpty()) return;
 		messages.deleteRef(maybeExisting.get());
 		refRepository.deleteByUrlAndOrigin(url, origin);
@@ -203,14 +189,6 @@
 		}
 	}
 
-<<<<<<< HEAD
-	@Timed(value = "jasper.ref", histogram = true)
-	public void delete(String url, String origin) {
-		var maybeExisting = refRepository.findFirstByUrlAndOriginOrderByModifiedDesc(url, origin);
-		if (maybeExisting.isEmpty()) return;
-		meta.update(null, maybeExisting.get(), null);
-		refRepository.deleteByUrlAndOrigin(url, origin);
-=======
 	void ensureUpdateUniqueModified(Ref ref) {
 		var cursor = ref.getModified();
 		var count = 0;
@@ -290,7 +268,6 @@
 			}
 			throw e;
 		}
->>>>>>> ff8c2091
 	}
 
 }